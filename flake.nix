{
  description = "Instant, easy, predictable dev environments";

  inputs = {
    nixpkgs.url = "github:NixOS/nixpkgs/nixos-unstable";
    flake-utils.url = "github:numtide/flake-utils";
  };

  outputs = { self, nixpkgs, flake-utils }:
    flake-utils.lib.eachDefaultSystem (system:
      let
        pkgs = nixpkgs.legacyPackages.${system};

<<<<<<< HEAD
        lastTag = "0.13.3";
=======
        lastTag = "0.13.4";
>>>>>>> 9c709d23

        revision = if (self ? shortRev)
                   then "${self.shortRev}"
                   else "${self.dirtyShortRev or "dirty"}";

        # Add the commit to the version string for flake builds
        version = "${lastTag}-${revision}";

        # Run `devbox run update-flake` to update the vendor-hash
        vendorHash = if builtins.pathExists ./vendor-hash
                     then builtins.readFile ./vendor-hash
                     else "";

        buildGoModule = pkgs.buildGo123Module;

      in
      {
        inherit self;
        packages.default = buildGoModule {
          pname = "devbox";
          inherit version vendorHash;

          src = ./.;

          subpackage = [./cmd/devbox];

          ldflags = [
            "-s"
            "-w"
            "-X go.jetpack.io/devbox/internal/build.Version=${version}"
            "-X go.jetpack.io/devbox/internal/build.Commit=${revision}"
          ];

          # Disable tests if they require network access or are integration tests
          doCheck = false;

          nativeBuildInputs = [ pkgs.installShellFiles ];

          postInstall = pkgs.lib.optionalString (pkgs.stdenv.buildPlatform.canExecute pkgs.stdenv.hostPlatform) ''
            installShellCompletion --cmd devbox \
              --bash <($out/bin/devbox completion bash) \
              --fish <($out/bin/devbox completion fish) \
              --zsh <($out/bin/devbox completion zsh)
          '';

          meta = with pkgs.lib; {
            description = "Instant, easy, and predictable development environments";
            homepage = "https://www.jetify.com/devbox";
            license = licenses.asl20;
            maintainers = with maintainers; [ lagoja ];
          };
        };
      }
    );
}<|MERGE_RESOLUTION|>--- conflicted
+++ resolved
@@ -11,23 +11,21 @@
       let
         pkgs = nixpkgs.legacyPackages.${system};
 
-<<<<<<< HEAD
-        lastTag = "0.13.3";
-=======
         lastTag = "0.13.4";
->>>>>>> 9c709d23
 
-        revision = if (self ? shortRev)
-                   then "${self.shortRev}"
-                   else "${self.dirtyShortRev or "dirty"}";
+        revision =
+          if (self ? shortRev)
+          then "${self.shortRev}"
+          else "${self.dirtyShortRev or "dirty"}";
 
         # Add the commit to the version string for flake builds
         version = "${lastTag}-${revision}";
 
         # Run `devbox run update-flake` to update the vendor-hash
-        vendorHash = if builtins.pathExists ./vendor-hash
-                     then builtins.readFile ./vendor-hash
-                     else "";
+        vendorHash =
+          if builtins.pathExists ./vendor-hash
+          then builtins.readFile ./vendor-hash
+          else "";
 
         buildGoModule = pkgs.buildGo123Module;
 
@@ -40,7 +38,7 @@
 
           src = ./.;
 
-          subpackage = [./cmd/devbox];
+          subpackage = [ ./cmd/devbox ];
 
           ldflags = [
             "-s"
