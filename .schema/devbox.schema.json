{
  "$schema": "http://json-schema.org/draft-05/schema#",
  "$id": "https://github.com/jetify-com/devbox",
  "title": "Devbox json definition",
  "description": "Defines fields and acceptable values of devbox.json",
  "type": "object",
  "properties": {
    "$schema": {
      "description": "The schema version of this devbox.json file.",
      "type": "string"
    },
    "name": {
      "description": "The name of the Devbox development environment.",
      "type": "string"
    },
    "description": {
      "description": "A description of the Devbox development environment.",
      "type": "string"
    },
    "packages": {
      "description": "Collection of packages to install",
      "oneOf": [
        {
          "type": "array",
          "items": {
            "description": "Name and version of each package in name@version format.",
            "type": "string"
          }
        },
        {
          "type": "object",
          "description": "Name of each package in {\"name\": {\"version\": \"1.2.3\"}} format.",
          "patternProperties": {
            ".*": {
              "oneOf": [
                {
                  "type": "object",
                  "description": "Version number of the specified package in {\"version\": \"1.2.3\"} format.",
                  "properties": {
                    "version": {
                      "type": "string",
                      "description": "Version of the package"
                    },
                    "platforms": {
                      "type": "array",
                      "description": "Names of platforms to install the package on. This package will be skipped for any platforms not on this list",
                      "items": {
                        "enum": [
                          "i686-linux",
                          "aarch64-linux",
                          "aarch64-darwin",
                          "x86_64-darwin",
                          "x86_64-linux",
                          "armv7l-linux"
                        ]
                      }
                    },
                    "excluded_platforms": {
                      "type": "array",
                      "description": "Names of platforms to exclude the package on",
                      "items": {
                        "enum": [
                          "i686-linux",
                          "aarch64-linux",
                          "aarch64-darwin",
                          "x86_64-darwin",
                          "x86_64-linux",
                          "armv7l-linux"
                        ]
                      }
                    },
                    "glibc_patch": {
                      "type": "boolean",
                      "description": "Whether to patch glibc to the latest available version for this package"
                    }
                  }
                },
                {
                  "type": "string",
                  "description": "Version of the package to install."
                }
              ]
            }
          }
        }
      ]
    },
    "env": {
      "description": "List of additional environment variables to be set in the Devbox environment. Values containing $PATH or $PWD will be expanded. No other variable expansion or command substitution will occur.",
      "type": "object",
      "patternProperties": {
        ".*": {
          "type": "string",
          "description": "Value of the environment variable."
        }
      }
    },
    "shell": {
      "description": "Definitions of scripts and actions to take when in devbox shell.",
      "type": "object",
      "properties": {
        "init_hook": {
          "type": [
            "array",
            "string"
          ],
          "items": {
            "description": "List of shell commands/scripts to run right after devbox shell starts.",
            "type": "string"
          }
        },
        "scripts": {
          "description": "List of command/script definitions to run with `devbox run <script_name>`.",
          "type": "object",
          "patternProperties": {
            ".*": {
              "description": "Alias name for the script.",
              "type": [
                "array",
                "string"
              ],
              "items": {
                "type": "string",
                "description": "The script's shell commands."
              }
            }
          }
        }
      },
      "additionalProperties": false
    },
    "include": {
      "description": "List of additional plugins to activate within your devbox shell",
      "type": "array",
      "items": {
        "type": "object",
        "properties": {
          "owner": {
            "description": "Username or organization name",
            "type": "string"
          },
          "repo": {
            "description": "Repository name",
            "type": "string"
          },
          "type": {
            "description": "Type of connection (https, ssh, file, builtin)",
            "type": "string",
            "enum": [
              "https",
              "ssh",
              "file",
              "builtin"
            ],
            "default": "https"
          },
          "host": {
            "description": "Host of the repository (e.g., gitlab, github, bitbucket, localhost)",
            "type": "string"
          },
          "port": {
            "description": "Port to use for the connection",
            "type": "integer",
            "minimum": 1,
            "maximum": 65535
          },
          "dir": {
            "description": "Subdirectory that should be accessed in the repo. Defaults to the path key if not provided",
            "type": "string"
          },
          "ref": {
            "description": "Git reference",
            "type": "string"
          },
          "rev": {
            "description": "Git revision (only relevant for https or ssh types)",
            "type": "string"
          }
        },
        "required": [
          "owner",
          "repo"
        ],
        "dependencies": {
          "host": {
            "not": {
              "properties": {
                "type": {
                  "enum": [
                    "builtin"
                  ]
                }
              }
            }
          },
          "owner": {
            "not": {
              "properties": {
                "type": {
                  "enum": [
                    "builtin"
                  ]
                }
              }
            }
          },
          "rev": {
            "oneOf": [
              {
                "properties": {
                  "type": {
                    "enum": [
                      "https",
                      "ssh"
                    ]
                  }
                }
              },
              {
                "properties": {
                  "type": {
                    "enum": [
                      "file",
                      "builtin"
                    ]
                  }
                },
                "not": {
                  "required": [
                    "rev"
                  ]
                }
              }
            ]
          }
        },
<<<<<<< HEAD
        "additionalProperties": false
      }
=======
        "env_from": {
            "type": "string"
        },
        "nixpkgs": {
            "type": "object",
            "properties": {
                "commit": {
                    "type": "string",
                    "description": "The commit hash of the nixpkgs repository to use"
                }
            }
        }
>>>>>>> 3f7706d1
    },
    "env_from": {
      "type": "string"
    }
  },
  "additionalProperties": false
}<|MERGE_RESOLUTION|>--- conflicted
+++ resolved
@@ -234,27 +234,20 @@
             ]
           }
         },
-<<<<<<< HEAD
         "additionalProperties": false
       }
-=======
-        "env_from": {
-            "type": "string"
-        },
-        "nixpkgs": {
-            "type": "object",
-            "properties": {
-                "commit": {
-                    "type": "string",
-                    "description": "The commit hash of the nixpkgs repository to use"
-                }
-            }
-        }
->>>>>>> 3f7706d1
     },
     "env_from": {
       "type": "string"
-    }
-  },
-  "additionalProperties": false
-}+    },
+    "nixpkgs": {
+      "type": "object",
+      "properties": {
+        "commit": {
+          "type": "string",
+          "description": "The commit hash of the nixpkgs repository to use"
+        }
+      }
+    },
+    "additionalProperties": false
+  }