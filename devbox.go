--- conflicted
+++ resolved
@@ -146,11 +146,7 @@
 		return err
 	}
 
-<<<<<<< HEAD
 	if featureflag.PKGConfig.Enabled() {
-=======
-	if featureflag.Get(featureflag.PKGConfig).Enabled() {
->>>>>>> f90513ab
 		if err := pkgcfg.Remove(d.configDir, uninstalledPackages); err != nil {
 			return err
 		}
@@ -461,11 +457,7 @@
 	}
 	fmt.Println("done.")
 
-<<<<<<< HEAD
 	if featureflag.PKGConfig.Enabled() {
-=======
-	if featureflag.Get(featureflag.PKGConfig).Enabled() {
->>>>>>> f90513ab
 		if err := pkgcfg.RemoveInvalidSymlinks(d.configDir); err != nil {
 			return err
 		}
