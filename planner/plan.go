// Copyright 2022 Jetpack Technologies Inc and contributors. All rights reserved.
// Use of this source code is governed by the license in the LICENSE file.

package planner

import (
	"encoding/json"

	"github.com/imdario/mergo"
	"github.com/pkg/errors"
	"go.jetpack.io/devbox/pkgslice"
)

type planError struct {
	error
}

type Plan struct {
	SharedPlan

	// DevPackages is the slice of Nix packages that devbox makes available in
	// its development environment.
	DevPackages []string `cue:"[...string]" json:"dev_packages"`
	// RuntimePackages is the slice of Nix packages that devbox makes available in
	// in both the development environment and the final container that runs the
	// application.
	RuntimePackages []string `cue:"[...string]" json:"runtime_packages"`

	Errors []planError `json:"errors,omitempty"`
}

// Note: The SharedPlan struct is exposed in `devbox.json` – be thoughful of how
// we evolve the schema, and make sure we keep backwards compatibility.
type SharedPlan struct {
	// InstallStage defines the actions that should be taken when
	// installing language-specific libraries.
	// Ex: pip install, yarn install, go get
	InstallStage *Stage `json:"install_stage,omitempty"`
	// BuildStage defines the actions that should be taken when
	// compiling the application binary.
	// Ex: go build -o app
	BuildStage *Stage `json:"build_stage,omitempty"`
	// StartStage defines the actions that should be taken when
	// starting (running) the application.
	// Ex: python main.py
	StartStage *Stage `json:"start_stage,omitempty"`
}

type Stage struct {
	Command string `cue:"string" json:"command"`
<<<<<<< HEAD
=======
	// InputFiles is internal for planners only.
	InputFiles []string `cue:"[...string]" json:"input_files,omitempty"`
>>>>>>> cf90fba7
}

func (p *Plan) String() string {
	b, err := json.MarshalIndent(p, "", "  ")
	if err != nil {
		panic(err)
	}
	return string(b)
}

func (p *Plan) Buildable() bool {
	if p == nil {
		return false
	}
	return p.InstallStage != nil || p.BuildStage != nil || p.StartStage != nil
}

// Invalid returns true if plan is empty and has errors. If the plan is a partial
// plan, then it is considered valid.
func (p *Plan) Invalid() bool {
	return len(p.DevPackages) == 0 &&
		len(p.RuntimePackages) == 0 &&
		p.InstallStage == nil &&
		p.BuildStage == nil &&
		p.StartStage == nil &&
		len(p.Errors) > 0
}

// Error combines all errors into a single error. We use this instead of a
// Error() string interface because some of the errors may be user errors, which
// get formatted differently by some clients.
func (p *Plan) Error() error {
	if len(p.Errors) == 0 {
		return nil
	}
	var err error = p.Errors[0]
	for _, err = range p.Errors[1:] {
		err = errors.Wrap(err, err.Error())
	}
	return err
}

func (p *Plan) WithError(err error) *Plan {
	p.Errors = append(p.Errors, planError{err})
	return p
}

func MergePlans(plans ...*Plan) *Plan {
	plan := &Plan{
		DevPackages:     []string{},
		RuntimePackages: []string{},
		SharedPlan: SharedPlan{
			InstallStage: &Stage{},
			BuildStage:   &Stage{},
			StartStage:   &Stage{},
		},
	}
	for _, p := range plans {
		err := mergo.Merge(plan, p, mergo.WithAppendSlice)
		if err != nil {
			panic(err) // TODO: propagate error.
		}
	}

	plan.DevPackages = pkgslice.Unique(plan.DevPackages)
	plan.RuntimePackages = pkgslice.Unique(plan.RuntimePackages)

	// Set default files for install stage to copy.
	if plan.SharedPlan.InstallStage.InputFiles == nil {
		plan.SharedPlan.InstallStage.InputFiles = []string{"."}
	}
	// Set default files for install stage to copy over from build step.
	if plan.SharedPlan.StartStage.InputFiles == nil {
		plan.SharedPlan.StartStage.InputFiles = []string{"."}
	}

	return plan
}

func (p planError) MarshalJSON() ([]byte, error) {
	return json.Marshal(p.Error())
}<|MERGE_RESOLUTION|>--- conflicted
+++ resolved
@@ -48,11 +48,9 @@
 
 type Stage struct {
 	Command string `cue:"string" json:"command"`
-<<<<<<< HEAD
-=======
+
 	// InputFiles is internal for planners only.
 	InputFiles []string `cue:"[...string]" json:"input_files,omitempty"`
->>>>>>> cf90fba7
 }
 
 func (p *Plan) String() string {
