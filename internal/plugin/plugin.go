// Copyright 2023 Jetpack Technologies Inc and contributors. All rights reserved.
// Use of this source code is governed by the license in the LICENSE file.

package plugin

import (
	"bytes"
	"cmp"
	"encoding/json"
	"io/fs"
	"os"
	"path/filepath"
	"strings"
	"text/template"

	"github.com/pkg/errors"
<<<<<<< HEAD
	"github.com/samber/lo"
=======
>>>>>>> 93fcd556
	"go.jetpack.io/devbox/internal/devconfig"
	"go.jetpack.io/devbox/internal/devpkg"

	"go.jetpack.io/devbox/internal/conf"
	"go.jetpack.io/devbox/internal/debug"
	"go.jetpack.io/devbox/internal/lock"
	"go.jetpack.io/devbox/internal/nix"
	"go.jetpack.io/devbox/internal/services"
)

const (
	devboxDirName       = "devbox.d"
	devboxHiddenDirName = ".devbox"
	pluginConfigName    = "plugin.json"
)

var (
	VirtenvPath    = filepath.Join(devboxHiddenDirName, "virtenv")
	VirtenvBinPath = filepath.Join(VirtenvPath, "bin")
)

type config struct {
	devconfig.ConfigFile

	CreateFiles map[string]string `json:"create_files"`

	DeprecatedDescription string `json:"readme"`
	// If true, we remove the package that triggered this plugin from the environment
	// Useful when we want to replace with flake
<<<<<<< HEAD
	RemoveTriggerPackage bool `json:"__remove_trigger_package,omitempty"`
=======
	RemoveTriggerPackage bool   `json:"__remove_trigger_package,omitempty"`
	Version              string `json:"version"`
>>>>>>> 93fcd556
}

func (c *config) ProcessComposeYaml() (string, string) {
	for file, contentPath := range c.CreateFiles {
		if strings.HasSuffix(file, "process-compose.yaml") || strings.HasSuffix(file, "process-compose.yml") {
			return file, contentPath
		}
	}
	return "", ""
}

func (c *config) Services() (services.Services, error) {
	if file, _ := c.ProcessComposeYaml(); file != "" {
		return services.FromProcessCompose(file)
	}
	return nil, nil
}

func (m *Manager) Include(included string) error {
	name, err := m.ParseInclude(included)
	if err != nil {
		return err
	}
	err = m.create(name, m.lockfile.Packages[included])
	return err
}

func (m *Manager) Create(pkg *devpkg.Package) error {
	return m.create(pkg, m.lockfile.Packages[pkg.Raw])
}

func (m *Manager) create(pkg Includable, locked *lock.Package) error {
	virtenvPath := filepath.Join(m.ProjectDir(), VirtenvPath)
	cfg, err := getConfigIfAny(pkg, m.ProjectDir())
	if err != nil {
		return err
	}
	if cfg == nil {
		return nil
	}

	name := pkg.CanonicalName()

	// Always create this dir because some plugins depend on it.
	if err = createDir(filepath.Join(virtenvPath, name)); err != nil {
		return err
	}

	debug.Log("Creating files for package %q create files", pkg)
	for filePath, contentPath := range cfg.CreateFiles {
		if !m.shouldCreateFile(locked, filePath) {
			continue
		}

		dirPath := filepath.Dir(filePath)
		if contentPath == "" {
			dirPath = filePath
		}
		if err = createDir(dirPath); err != nil {
			return errors.WithStack(err)
		}

		if contentPath == "" {
			continue
		}

		if err = m.createFile(pkg, filePath, contentPath, virtenvPath); err != nil {
			return err
		}

	}

	if locked != nil {
		locked.PluginVersion = cfg.Version
	}

	return m.lockfile.Save()
}

func (m *Manager) createFile(
	pkg Includable,
	filePath, contentPath, virtenvPath string,
) error {
	name := pkg.CanonicalName()
	debug.Log("Creating file %q from contentPath: %q", filePath, contentPath)
	content, err := pkg.FileContent(contentPath)
	if err != nil {
		return errors.WithStack(err)
	}
	tmpl, err := template.New(filePath + "-template").Parse(string(content))
	if err != nil {
		return errors.WithStack(err)
	}

	var urlForInput, attributePath string

	if pkg, ok := pkg.(*devpkg.Package); ok {
		attributePath, err = pkg.PackageAttributePath()
		if err != nil {
			return err
		}
		urlForInput = pkg.URLForFlakeInput()
	}

	var buf bytes.Buffer
	if err = tmpl.Execute(&buf, map[string]any{
		"DevboxDir":            filepath.Join(m.ProjectDir(), devboxDirName, name),
		"DevboxDirRoot":        filepath.Join(m.ProjectDir(), devboxDirName),
		"DevboxProfileDefault": filepath.Join(m.ProjectDir(), nix.ProfilePath),
		"PackageAttributePath": attributePath,
		"Packages":             m.PackageNames(),
		"System":               nix.System(),
		"URLForInput":          urlForInput,
		"Virtenv":              filepath.Join(virtenvPath, name),
	}); err != nil {
		return errors.WithStack(err)
	}
	var fileMode fs.FileMode = 0o644
	if strings.Contains(filePath, "bin/") {
		fileMode = 0o755
	}

	if err := os.WriteFile(filePath, buf.Bytes(), fileMode); err != nil {
		return errors.WithStack(err)
	}
	if fileMode == 0o755 {
		if err := createSymlink(m.ProjectDir(), filePath); err != nil {
			return err
		}
	}
	return nil
}

// Env returns the environment variables for the given plugins.
// TODO: this should have PluginManager as receiver so we can build once with
// pkgs, includes, etc
func (m *Manager) Env(
	pkgs []*devpkg.Package,
	includes []string,
	computedEnv map[string]string,
) (map[string]string, error) {
	allPkgs := []Includable{}
	for _, pkg := range pkgs {
		allPkgs = append(allPkgs, pkg)
	}
	for _, included := range includes {
		input, err := m.ParseInclude(included)
		if err != nil {
			return nil, err
		}
		allPkgs = append(allPkgs, input)
	}

	env := map[string]string{}
	for _, pkg := range allPkgs {
		cfg, err := getConfigIfAny(pkg, m.ProjectDir())
		if err != nil {
			return nil, err
		}
		if cfg == nil {
			continue
		}
		for k, v := range cfg.Env {
			env[k] = v
		}
	}
	return conf.OSExpandEnvMap(env, computedEnv, m.ProjectDir()), nil
}

func buildConfig(pkg Includable, projectDir, content string) (*config, error) {
	cfg := &config{}
	name := pkg.CanonicalName()
	t, err := template.New(name + "-template").Parse(content)
	if err != nil {
		return nil, errors.WithStack(err)
	}
	var buf bytes.Buffer
	if err = t.Execute(&buf, map[string]string{
		"DevboxProjectDir":     projectDir,
		"DevboxDir":            filepath.Join(projectDir, devboxDirName, name),
		"DevboxDirRoot":        filepath.Join(projectDir, devboxDirName),
		"DevboxProfileDefault": filepath.Join(projectDir, nix.ProfilePath),
		"Virtenv":              filepath.Join(projectDir, VirtenvPath, name),
	}); err != nil {
		return nil, errors.WithStack(err)
	}

	return cfg, errors.WithStack(json.Unmarshal(buf.Bytes(), cfg))
}

func createDir(path string) error {
	if path == "" {
		return nil
	}
	return errors.WithStack(os.MkdirAll(path, 0o755))
}

func createSymlink(root, filePath string) error {
	name := filepath.Base(filePath)
	newname := filepath.Join(root, VirtenvBinPath, name)

	// Create bin path just in case it doesn't exist
	if err := os.MkdirAll(filepath.Join(root, VirtenvBinPath), 0o755); err != nil {
		return errors.WithStack(err)
	}

	if _, err := os.Lstat(newname); err == nil {
		if err = os.Remove(newname); err != nil {
			return errors.WithStack(err)
		}
	}

	return errors.WithStack(os.Symlink(filePath, newname))
}

func (m *Manager) shouldCreateFile(
	pkg *lock.Package,
	filePath string,
) bool {
	// Only create files in devboxDir if they are not in the lockfile
	pluginInstalled := pkg != nil && pkg.PluginVersion != ""
	if strings.Contains(filePath, devboxDirName) && pluginInstalled {
		return false
	}

	// Hidden .devbox files are always replaceable, so ok to recreate
	if strings.Contains(filePath, devboxHiddenDirName) {
		return true
	}
	_, err := os.Stat(filePath)
	// File doesn't exist, so we should create it.
	return errors.Is(err, fs.ErrNotExist)
}

func (c *config) Description() string {
	if c == nil {
		return ""
	}
<<<<<<< HEAD
	return lo.Ternary(
		c.ConfigFile.Description != "",
		c.ConfigFile.Description,
		c.DeprecatedDescription,
	)
=======
	return cmp.Or(c.ConfigFile.Description, c.DeprecatedDescription)
>>>>>>> 93fcd556
}<|MERGE_RESOLUTION|>--- conflicted
+++ resolved
@@ -14,10 +14,6 @@
 	"text/template"
 
 	"github.com/pkg/errors"
-<<<<<<< HEAD
-	"github.com/samber/lo"
-=======
->>>>>>> 93fcd556
 	"go.jetpack.io/devbox/internal/devconfig"
 	"go.jetpack.io/devbox/internal/devpkg"
 
@@ -47,12 +43,8 @@
 	DeprecatedDescription string `json:"readme"`
 	// If true, we remove the package that triggered this plugin from the environment
 	// Useful when we want to replace with flake
-<<<<<<< HEAD
-	RemoveTriggerPackage bool `json:"__remove_trigger_package,omitempty"`
-=======
 	RemoveTriggerPackage bool   `json:"__remove_trigger_package,omitempty"`
 	Version              string `json:"version"`
->>>>>>> 93fcd556
 }
 
 func (c *config) ProcessComposeYaml() (string, string) {
@@ -291,13 +283,5 @@
 	if c == nil {
 		return ""
 	}
-<<<<<<< HEAD
-	return lo.Ternary(
-		c.ConfigFile.Description != "",
-		c.ConfigFile.Description,
-		c.DeprecatedDescription,
-	)
-=======
 	return cmp.Or(c.ConfigFile.Description, c.DeprecatedDescription)
->>>>>>> 93fcd556
 }