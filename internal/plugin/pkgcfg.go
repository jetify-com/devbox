--- conflicted
+++ resolved
@@ -120,21 +120,16 @@
 	return env, nil
 }
 
-<<<<<<< HEAD
-func getEnvFilePathIfExist(pkg, rootDir string) string {
-	filePath := filepath.Join(rootDir, VirtenvPath, pkg, "/env")
+func getEnvFilePathIfExist(pkg, projectDir string) string {
+	filePath := filepath.Join(projectDir, VirtenvPath, pkg, "/env")
 	if _, err := os.Stat(filePath); err != nil {
 		return ""
 	}
 	return filePath
 }
 
-func createEnvFile(pkg, rootDir string) error {
-	envVars, err := Env([]string{pkg}, rootDir)
-=======
 func createEnvFile(pkg, projectDir string) error {
 	envVars, err := Env([]string{pkg}, projectDir)
->>>>>>> 3c3e71bf
 	if err != nil {
 		return err
 	}
