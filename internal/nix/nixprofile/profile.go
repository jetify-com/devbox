// Copyright 2023 Jetpack Technologies Inc and contributors. All rights reserved.
// Use of this source code is governed by the license in the LICENSE file.

package nixprofile

import (
	"bufio"
	"context"
	"encoding/json"
	"fmt"
	"io"
	"strconv"
	"strings"

	"github.com/fatih/color"
	"github.com/pkg/errors"
	"go.jetpack.io/devbox/internal/boxcli/usererr"
	"go.jetpack.io/devbox/internal/devpkg"
	"go.jetpack.io/devbox/internal/lock"
	"go.jetpack.io/devbox/internal/nix"
	"go.jetpack.io/devbox/internal/redact"
)

// ProfileListItems returns a list of the installed packages.
func ProfileListItems(
	writer io.Writer,
	profileDir string,
) ([]*NixProfileListItem, error) {

	output, err := nix.ProfileList(writer, profileDir, true /*useJSON*/)
	if err != nil {
		// fallback to legacy profile list
		// NOTE: maybe we should check the nix version first, instead of falling back on _any_ error.
		return profileListLegacy(writer, profileDir)
	}

	type ProfileListElement struct {
		Active      bool     `json:"active"`
		AttrPath    string   `json:"attrPath"`
		OriginalURL string   `json:"originalUrl"`
		Priority    int      `json:"priority"`
		StorePaths  []string `json:"storePaths"`
		URL         string   `json:"url"`
	}
	type ProfileListOutput struct {
		Elements []ProfileListElement `json:"elements"`
		Version  int                  `json:"version"`
	}

	var structOutput ProfileListOutput
	if err := json.Unmarshal([]byte(output), &structOutput); err != nil {
		return nil, err
<<<<<<< HEAD
=======
	}

	items := []*NixProfileListItem{}
	for index, element := range structOutput.Elements {
		items = append(items, &NixProfileListItem{
			index:             index,
			unlockedReference: element.OriginalURL + "#" + element.AttrPath,
			lockedReference:   element.URL + "#" + element.AttrPath,
			nixStorePaths:     element.StorePaths,
		})
>>>>>>> 945f5d80
	}
	return items, nil
}

<<<<<<< HEAD
	items := []*NixProfileListItem{}
	for index, element := range structOutput.Elements {
		items = append(items, &NixProfileListItem{
			index:             index,
			unlockedReference: element.OriginalURL + "#" + element.AttrPath,
			lockedReference:   element.URL + "#" + element.AttrPath,
			nixStorePaths:     element.StorePaths,
		})
	}
	return items, nil
}

=======
>>>>>>> 945f5d80
// profileListLegacy lists the items in a nix profile before nix 2.17.0 introduced --json.
func profileListLegacy(
	writer io.Writer,
	profileDir string,
) ([]*NixProfileListItem, error) {
	output, err := nix.ProfileList(writer, profileDir, false /*useJSON*/)
	if err != nil {
		return nil, errors.WithStack(err)
	}

	lines := strings.Split(output, "\n")

	// The `line` output is of the form:
	// <index> <UnlockedReference> <LockedReference> <NixStorePath>
	//
	// Using an example:
	// 0 github:NixOS/nixpkgs/52e3e80afff4b16ccb7c52e9f0f5220552f03d04#legacyPackages.x86_64-darwin.go_1_19 github:NixOS/nixpkgs/52e3e80afff4b16ccb7c52e9f0f5220552f03d04#legacyPackages.x86_64-darwin.go_1_19 /nix/store/w0lyimyyxxfl3gw40n46rpn1yjrl3q85-go-1.19.3
	// 1 github:NixOS/nixpkgs/52e3e80afff4b16ccb7c52e9f0f5220552f03d04#legacyPackages.x86_64-darwin.vim github:NixOS/nixpkgs/52e3e80afff4b16ccb7c52e9f0f5220552f03d04#legacyPackages.x86_64-darwin.vim /nix/store/gapbqxx1d49077jk8ay38z11wgr12p23-vim-9.0.0609

	items := []*NixProfileListItem{}
	for _, line := range lines {
		line = strings.TrimSpace(line)
		if line == "" {
			continue
		}
		item, err := parseNixProfileListItem(line)
		if err != nil {
			return nil, err
		}

		items = append(items, item)
	}
	return items, nil
}

type ProfileListIndexArgs struct {
	// For performance, you can reuse the same list in multiple operations if you
	// are confident index has not changed.
	Items      []*NixProfileListItem
	Lockfile   *lock.File
	Writer     io.Writer
	Package    *devpkg.Package
	ProfileDir string
}

// ProfileListIndex returns the index of args.Package in the nix profile specified by args.ProfileDir,
// or -1 if it's not found. Callers can pass in args.Items to avoid having to call `nix-profile list` again.
func ProfileListIndex(args *ProfileListIndexArgs) (int, error) {
	var err error
	items := args.Items
	if items == nil {
		items, err = ProfileListItems(args.Writer, args.ProfileDir)
		if err != nil {
			return -1, err
		}
	}

	inCache, err := args.Package.IsInBinaryCache()
	if err != nil {
		return -1, err
	}
<<<<<<< HEAD

	if !inCache {
		// This is an optimization for happy path when packages are added by flake reference. A resolved devbox
		// package *which was added by flake reference* (not by store path) should match the unlockedReference
		// of an existing profile item.
		ref, err := args.Package.NormalizedDevboxPackageReference()
=======
	if inCache {
		// Packages in cache are added by store path, which means we only need to check
		// for store path equality to find it.
		pathInStore, err := args.Package.Installable()
>>>>>>> 945f5d80
		if err != nil {
			return -1, errors.Wrapf(err, "failed to get installable for %s", args.Package.String())
		}
		for _, item := range items {
<<<<<<< HEAD
			if ref == item.unlockedReference {
=======
			if len(item.nixStorePaths) == 1 && // this should always be true
				pathInStore == item.nixStorePaths[0] {
>>>>>>> 945f5d80
				return item.index, nil
			}
		}
		return -1, errors.Wrap(nix.ErrPackageNotFound, args.Package.String())
	}
<<<<<<< HEAD

	for _, item := range items {
		if item.Matches(args.Package, args.Lockfile) {
=======

	// else: check if the Package matches an item's unlockedReference.
	// This is an optimization for happy path. A resolved devbox package *which was added by
	// flake reference* (not by store path) should match the unlockedReference of an existing
	// profile item.
	ref, err := args.Package.NormalizedDevboxPackageReference()
	if err != nil {
		return -1, err
	}
	for _, item := range items {
		if ref == item.unlockedReference {
			return item.index, nil
		}
	}

	// Still not found? Check for full pkg equality (may be expensive).
	for _, item := range items {
		existing := item.ToPackage(args.Lockfile)

		if args.Package.Equals(existing) {
>>>>>>> 945f5d80
			return item.index, nil
		}
	}
	return -1, errors.Wrap(nix.ErrPackageNotFound, args.Package.String())
}

// parseNixProfileListItem reads each line of output (from `nix profile list`) and converts
// into a golang struct. Refer to NixProfileListItem struct definition for explanation of each field.
func parseNixProfileListItem(line string) (*NixProfileListItem, error) {
	scanner := bufio.NewScanner(strings.NewReader(line))
	scanner.Split(bufio.ScanWords)

	if !scanner.Scan() {
		return nil, redact.Errorf("error parsing \"nix profile list\" output: line is missing index: %s", line)
	}

	index, err := strconv.Atoi(scanner.Text())
	if err != nil {
		return nil, redact.Errorf("error parsing \"nix profile list\" output: %w: %s", err, line)
	}

	if !scanner.Scan() {
		return nil, redact.Errorf("error parsing \"nix profile list\" output: line is missing unlockedReference: %s", line)
	}
	unlockedReference := scanner.Text()

	if !scanner.Scan() {
		return nil, redact.Errorf("error parsing \"nix profile list\" output: line is missing lockedReference: %s", line)
	}
	lockedReference := scanner.Text()

	if !scanner.Scan() {
		return nil, redact.Errorf("error parsing \"nix profile list\" output: line is missing nixStorePaths: %s", line)
	}
	nixStorePaths := strings.Fields(scanner.Text())

	return &NixProfileListItem{
		index:             index,
		unlockedReference: unlockedReference,
		lockedReference:   lockedReference,
		nixStorePaths:     nixStorePaths,
	}, nil
}

type ProfileInstallArgs struct {
	CustomStepMessage string
	Lockfile          *lock.File
	Package           string
	ProfilePath       string
	Writer            io.Writer
}

// ProfileInstall calls nix profile install with default profile
func ProfileInstall(ctx context.Context, args *ProfileInstallArgs) error {
	input := devpkg.PackageFromString(args.Package, args.Lockfile)

	// Fill in the narinfo cache for the input package. It's okay to call this for a single package
	// because installing is a slow operation anyway.
	if err := devpkg.FillNarInfoCache(ctx, input); err != nil {
		return err
	}

	inCache, err := input.IsInBinaryCache()
	if err != nil {
		return err
	}

	if !inCache && nix.IsGithubNixpkgsURL(input.URLForFlakeInput()) {
		if err := nix.EnsureNixpkgsPrefetched(args.Writer, input.HashFromNixPkgsURL()); err != nil {
			return err
		}
		if exists, err := input.ValidateInstallsOnSystem(); err != nil {
			return err
		} else if !exists {
			platform := nix.System()
			return usererr.New(
				"package %s cannot be installed on your platform %s.\n"+
					"If you know this package is incompatible with %[2]s, then "+
					"you could run `devbox add %[1]s --exclude-platform %[2]s` and re-try.\n"+
					"If you think this package should be compatible with %[2]s, then "+
					"it's possible this particular version is not available yet from the nix registry. "+
					"You could try `devbox add` with a different version for this package.\n",
				input.Raw,
				platform,
			)
		}
	}
	stepMsg := args.Package
	if args.CustomStepMessage != "" {
		stepMsg = args.CustomStepMessage
		// Only print this first one if we have a custom message. Otherwise it feels
		// repetitive.
		fmt.Fprintf(args.Writer, "%s\n", stepMsg)
	}

	installable, err := input.Installable()
	if err != nil {
		return err
	}

	err = nix.ProfileInstall(args.Writer, args.ProfilePath, installable)
	if err != nil {
		fmt.Fprintf(args.Writer, "%s: ", stepMsg)
		color.New(color.FgRed).Fprintf(args.Writer, "Fail\n")
		return redact.Errorf("error running \"nix profile install\": %w", err)
	}

	fmt.Fprintf(args.Writer, "%s: ", stepMsg)
	color.New(color.FgGreen).Fprintf(args.Writer, "Success\n")
	return nil
}

// ProfileRemoveItems removes the items from the profile, in a single call, using their indexes.
// It is up to the caller to ensure that the underlying profile has not changed since the items
// were queried.
func ProfileRemoveItems(profilePath string, items []*NixProfileListItem) error {
	if len(items) == 0 {
		return nil
	}
	indexes := []string{}
	for _, item := range items {
		indexes = append(indexes, strconv.Itoa(item.index))
	}
	return nix.ProfileRemove(profilePath, indexes)
}<|MERGE_RESOLUTION|>--- conflicted
+++ resolved
@@ -14,6 +14,7 @@
 
 	"github.com/fatih/color"
 	"github.com/pkg/errors"
+  "github.com/samber/lo"
 	"go.jetpack.io/devbox/internal/boxcli/usererr"
 	"go.jetpack.io/devbox/internal/devpkg"
 	"go.jetpack.io/devbox/internal/lock"
@@ -50,38 +51,20 @@
 	var structOutput ProfileListOutput
 	if err := json.Unmarshal([]byte(output), &structOutput); err != nil {
 		return nil, err
-<<<<<<< HEAD
-=======
-	}
+  }
 
 	items := []*NixProfileListItem{}
 	for index, element := range structOutput.Elements {
 		items = append(items, &NixProfileListItem{
 			index:             index,
-			unlockedReference: element.OriginalURL + "#" + element.AttrPath,
-			lockedReference:   element.URL + "#" + element.AttrPath,
+ 			unlockedReference: lo.Ternary(element.OriginalURL != "", element.OriginalURL + "#" + element.AttrPath, ""),
+      lockedReference:   lo.Ternary(element.URL != "", element.URL + "#" + element.AttrPath, ""),
 			nixStorePaths:     element.StorePaths,
 		})
->>>>>>> 945f5d80
 	}
 	return items, nil
 }
 
-<<<<<<< HEAD
-	items := []*NixProfileListItem{}
-	for index, element := range structOutput.Elements {
-		items = append(items, &NixProfileListItem{
-			index:             index,
-			unlockedReference: element.OriginalURL + "#" + element.AttrPath,
-			lockedReference:   element.URL + "#" + element.AttrPath,
-			nixStorePaths:     element.StorePaths,
-		})
-	}
-	return items, nil
-}
-
-=======
->>>>>>> 945f5d80
 // profileListLegacy lists the items in a nix profile before nix 2.17.0 introduced --json.
 func profileListLegacy(
 	writer io.Writer,
@@ -143,60 +126,19 @@
 	if err != nil {
 		return -1, err
 	}
-<<<<<<< HEAD
 
 	if !inCache {
 		// This is an optimization for happy path when packages are added by flake reference. A resolved devbox
 		// package *which was added by flake reference* (not by store path) should match the unlockedReference
 		// of an existing profile item.
 		ref, err := args.Package.NormalizedDevboxPackageReference()
-=======
-	if inCache {
-		// Packages in cache are added by store path, which means we only need to check
-		// for store path equality to find it.
-		pathInStore, err := args.Package.Installable()
->>>>>>> 945f5d80
 		if err != nil {
 			return -1, errors.Wrapf(err, "failed to get installable for %s", args.Package.String())
 		}
-		for _, item := range items {
-<<<<<<< HEAD
-			if ref == item.unlockedReference {
-=======
-			if len(item.nixStorePaths) == 1 && // this should always be true
-				pathInStore == item.nixStorePaths[0] {
->>>>>>> 945f5d80
-				return item.index, nil
-			}
-		}
-		return -1, errors.Wrap(nix.ErrPackageNotFound, args.Package.String())
-	}
-<<<<<<< HEAD
+  }
 
 	for _, item := range items {
 		if item.Matches(args.Package, args.Lockfile) {
-=======
-
-	// else: check if the Package matches an item's unlockedReference.
-	// This is an optimization for happy path. A resolved devbox package *which was added by
-	// flake reference* (not by store path) should match the unlockedReference of an existing
-	// profile item.
-	ref, err := args.Package.NormalizedDevboxPackageReference()
-	if err != nil {
-		return -1, err
-	}
-	for _, item := range items {
-		if ref == item.unlockedReference {
-			return item.index, nil
-		}
-	}
-
-	// Still not found? Check for full pkg equality (may be expensive).
-	for _, item := range items {
-		existing := item.ToPackage(args.Lockfile)
-
-		if args.Package.Equals(existing) {
->>>>>>> 945f5d80
 			return item.index, nil
 		}
 	}
