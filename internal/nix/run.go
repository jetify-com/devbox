// Copyright 2023 Jetpack Technologies Inc and contributors. All rights reserved.
// Use of this source code is governed by the license in the LICENSE file.

package nix

import (
	"context"
	"errors"
	"fmt"
<<<<<<< HEAD
=======
	"os"
	"os/exec"
	"strings"

>>>>>>> 71413d15
	"go.jetpack.io/devbox/internal/boxcli/usererr"
	"go.jetpack.io/devbox/internal/cmdutil"
	"go.jetpack.io/devbox/internal/debug"
	"os"
	"os/exec"
	"os/signal"
	"syscall"
)

<<<<<<< HEAD
func RunScript(ctx context.Context, projectDir, cmdWithArgs string, env map[string]string) error {
	if cmdWithArgs == "" {
=======
func RunScript(projectDir string, cmdWithArgs []string, env map[string]string) error {
	if len(cmdWithArgs) == 0 {
>>>>>>> 71413d15
		return errors.New("attempted to run an empty command or script")
	}

	envPairs := []string{}
	for k, v := range env {
		envPairs = append(envPairs, fmt.Sprintf("%s=%s", k, v))
	}

	// Wrap in quotations since the command's path may contain spaces.
	cmdWithArgs[0] = "\"" + cmdWithArgs[0] + "\""
	cmdWithArgsStr := strings.Join(cmdWithArgs, " ")

	// Try to find sh in the PATH, if not, default to a well known absolute path.
	shPath := cmdutil.GetPathOrDefault("sh", "/bin/sh")
<<<<<<< HEAD
	cmd := exec.CommandContext(ctx, shPath, "-c", cmdWithArgs)
=======
	cmd := exec.Command(shPath, "-c", cmdWithArgsStr)
>>>>>>> 71413d15
	cmd.Env = envPairs
	cmd.Dir = projectDir
	cmd.Stdin = os.Stdin
	cmd.Stdout = os.Stdout
	cmd.Stderr = os.Stderr
	cmd.SysProcAttr = &syscall.SysProcAttr{Setpgid: true}

	c := make(chan os.Signal, 1)

	// Propagate all signals to the process group.
	signal.Notify(c)

	defer func() {
		signal.Stop(c)
	}()
	go func() {
		select {
		case s := <-c:
			// Propagate the signal to the process group.
			signum := s.(syscall.Signal)
			err := syscall.Kill(-cmd.Process.Pid, signum)
			if err != nil {
				debug.Log("Failed to signal process group with %v: %v", signum, err)
			}
		case <-ctx.Done():
		}
	}()

	debug.Log("Executing: %v", cmd.Args)
	// Report error as exec error when executing scripts.
	return usererr.NewExecError(cmd.Run())
}<|MERGE_RESOLUTION|>--- conflicted
+++ resolved
@@ -7,13 +7,9 @@
 	"context"
 	"errors"
 	"fmt"
-<<<<<<< HEAD
-=======
 	"os"
 	"os/exec"
 	"strings"
-
->>>>>>> 71413d15
 	"go.jetpack.io/devbox/internal/boxcli/usererr"
 	"go.jetpack.io/devbox/internal/cmdutil"
 	"go.jetpack.io/devbox/internal/debug"
@@ -23,13 +19,8 @@
 	"syscall"
 )
 
-<<<<<<< HEAD
-func RunScript(ctx context.Context, projectDir, cmdWithArgs string, env map[string]string) error {
-	if cmdWithArgs == "" {
-=======
 func RunScript(projectDir string, cmdWithArgs []string, env map[string]string) error {
 	if len(cmdWithArgs) == 0 {
->>>>>>> 71413d15
 		return errors.New("attempted to run an empty command or script")
 	}
 
@@ -44,11 +35,7 @@
 
 	// Try to find sh in the PATH, if not, default to a well known absolute path.
 	shPath := cmdutil.GetPathOrDefault("sh", "/bin/sh")
-<<<<<<< HEAD
-	cmd := exec.CommandContext(ctx, shPath, "-c", cmdWithArgs)
-=======
-	cmd := exec.Command(shPath, "-c", cmdWithArgsStr)
->>>>>>> 71413d15
+	cmd := exec.CommandContext(ctx, shPath, "-c", cmdWithArgsStr)
 	cmd.Env = envPairs
 	cmd.Dir = projectDir
 	cmd.Stdin = os.Stdin
