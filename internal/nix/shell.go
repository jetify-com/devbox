--- conflicted
+++ resolved
@@ -173,11 +173,7 @@
 func (s *Shell) Run(nixShellFilePath, nixFlakesFilePath string) error {
 	// Copy the current PATH into nix-shell, but clean and remove some
 	// directories that are incompatible.
-<<<<<<< HEAD
 	parentPath := CleanEnvPath(os.Getenv("PATH"), os.Getenv("NIX_PROFILES"))
-=======
-	parentPath := cleanEnvPath(os.Getenv("PATH"), os.Getenv("NIX_PROFILES"))
->>>>>>> 3ca7a413
 
 	env := append(s.env, os.Environ()...)
 	env = append(
@@ -583,11 +579,7 @@
 //  2. Removes the path if it's relative (must begin with '/' and not be '.').
 //  3. Removes the path if it's a descendant of a user Nix profile directory
 //     (the default Nix profile is kept).
-<<<<<<< HEAD
 func CleanEnvPath(pathEnv string, nixProfilesEnv string) string {
-=======
-func cleanEnvPath(pathEnv string, nixProfilesEnv string) string {
->>>>>>> 3ca7a413
 	// Just to be safe, we need to guarantee that the NIX_PROFILES paths
 	// have been filepath.Clean'ed. The shellrc.tmpl has some commands that
 	// assume they are.
