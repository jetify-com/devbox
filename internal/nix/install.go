--- conflicted
+++ resolved
@@ -39,8 +39,7 @@
 	}
 	defer r.Close()
 
-<<<<<<< HEAD
-	installScript := "curl -L https://releases.nixos.org/nix/nix-2.18.1/install | sh -s"
+	installScript := "curl -L https://releases.nixos.org/nix/nix-2.24.7/install | sh -s"
 	if featureflag.UseDetSysInstaller.Enabled() {
 		// Should we pin version? Or just trust detsys
 		installScript = "curl --proto '=https' --tlsv1.2 -sSf -L https://install.determinate.systems/nix | sh -s -- install"
@@ -49,10 +48,6 @@
 		}
 		installScript += " --no-confirm"
 	} else if daemon != nil {
-=======
-	installScript := "curl -L https://releases.nixos.org/nix/nix-2.24.7/install | sh -s"
-	if daemon != nil {
->>>>>>> 3c6af98e
 		if *daemon {
 			installScript += " -- --daemon"
 		} else {
