--- conflicted
+++ resolved
@@ -55,29 +55,15 @@
 	cmd.Args = appendArgs(cmd.Args, args.Installables)
 	cmd.Env = allowUnfreeEnv(os.Environ())
 
-<<<<<<< HEAD
-	// If nix profile install runs as tty, the output is much nicer. If we ever
-	// need to change this to our own writers, consider that you may need
-	// to implement your own nicer output. --print-build-logs flag may be useful.
-	cmd.Stdin = os.Stdin
-	cmd.Stdout = args.Writer
-	cmd.Stderr = args.Writer
-	return cmd.Run(ctx)
-=======
 	// We used to attach this function to stdout and in in order to get the more interactive output.
 	// However, now we do the building in nix.Build, by the time we install in profile everything
 	// should already be in the store. We need to capture the output so we can decide if a conflict
 	// happened.
-
-	slog.Debug("running command", "cmd", cmd)
 	out, err := cmd.CombinedOutput(ctx)
-
 	if bytes.Contains(out, []byte("error: An existing package already provides the following file")) {
 		return ErrPriorityConflict
 	}
-
 	return err
->>>>>>> 5326d5ba
 }
 
 // ProfileRemove removes packages from a profile.
