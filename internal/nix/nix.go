--- conflicted
+++ resolved
@@ -162,42 +162,6 @@
 		return nil, errors.WithStack(err)
 	}
 	return &vaf, nil
-<<<<<<< HEAD
-=======
-}
-
-// ProfileInstall calls nix profile install with default profile
-func ProfileInstall(nixpkgsCommit, pkg string) error {
-	cmd := exec.Command("nix", "profile", "install",
-		"nixpkgs/"+nixpkgsCommit+"#"+pkg,
-		"--extra-experimental-features", "nix-command flakes",
-	)
-	cmd.Env = DefaultEnv()
-	out, err := cmd.CombinedOutput()
-	if bytes.Contains(out, []byte("does not provide attribute")) {
-		return ErrPackageNotFound
-	}
-
-	return errors.WithStack(err)
-}
-
-func ProfileRemove(nixpkgsCommit, pkg string) error {
-	info, found := flakesPkgInfo(nixpkgsCommit, pkg)
-	if !found {
-		return ErrPackageNotFound
-	}
-	cmd := exec.Command(
-		"nix", "profile", "remove",
-		info.attributeKey,
-		"--extra-experimental-features", "nix-command flakes",
-	)
-	cmd.Env = DefaultEnv()
-	out, err := cmd.CombinedOutput()
-	if bytes.Contains(out, []byte("does not match any packages")) {
-		return ErrPackageNotInstalled
-	}
-
-	return errors.WithStack(err)
 }
 
 // FlakeNixpkgs returns a flakes-compatible reference to the nixpkgs registry.
@@ -206,5 +170,4 @@
 	// Using nixpkgs/<commit> means:
 	// The nixpkgs entry in the flake registry, with its Git revision overridden to a specific value.
 	return "nixpkgs/" + commit
->>>>>>> d47bbb8d
 }