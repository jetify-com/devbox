// Copyright 2023 Jetpack Technologies Inc and contributors. All rights reserved.
// Use of this source code is governed by the license in the LICENSE file.

// Package devbox creates isolated development environments.
package devbox

import (
	"bytes"
	"context"
	"fmt"
	"io"
	"maps"
	"os"
	"os/exec"
	"path/filepath"
	"regexp"
	"runtime/trace"
	"slices"
	"strconv"
	"strings"
	"text/tabwriter"
	"time"

	"github.com/briandowns/spinner"
	"github.com/pkg/errors"
	"github.com/samber/lo"
	"go.jetpack.io/devbox/internal/cachehash"
	"go.jetpack.io/devbox/internal/devbox/envpath"
	"go.jetpack.io/devbox/internal/devbox/generate"
	"go.jetpack.io/devbox/internal/devpkg"
	"go.jetpack.io/devbox/internal/devpkg/pkgtype"
	"go.jetpack.io/devbox/internal/searcher"
	"go.jetpack.io/devbox/internal/shellgen"
	"go.jetpack.io/devbox/internal/telemetry"
	"go.jetpack.io/devbox/internal/vercheck"

	"go.jetpack.io/devbox/internal/boxcli/usererr"
	"go.jetpack.io/devbox/internal/cmdutil"
	"go.jetpack.io/devbox/internal/conf"
	"go.jetpack.io/devbox/internal/debug"
	"go.jetpack.io/devbox/internal/devbox/devopt"
	"go.jetpack.io/devbox/internal/devconfig"
	"go.jetpack.io/devbox/internal/envir"
	"go.jetpack.io/devbox/internal/fileutil"
	"go.jetpack.io/devbox/internal/lock"
	"go.jetpack.io/devbox/internal/nix"
	"go.jetpack.io/devbox/internal/plugin"
	"go.jetpack.io/devbox/internal/redact"
	"go.jetpack.io/devbox/internal/services"
	"go.jetpack.io/devbox/internal/ux"
)

const (

	// shellHistoryFile keeps the history of commands invoked inside devbox shell
	shellHistoryFile            = ".devbox/shell_history"
	processComposeTargetVersion = "v0.85.0"
	arbitraryCmdFilename        = ".cmd"
)

type Devbox struct {
	cfg                      *devconfig.Config
	env                      map[string]string
	environment              string
	lockfile                 *lock.File
	nix                      nix.Nixer
	projectDir               string
	pluginManager            *plugin.Manager
	preservePathStack        bool
	pure                     bool
	customProcessComposeFile string

	// This is needed because of the --quiet flag.
	stderr io.Writer
}

var legacyPackagesWarningHasBeenShown = false

func InitConfig(dir string) (bool, error) {
	return devconfig.Init(dir)
}

func Open(opts *devopt.Opts) (*Devbox, error) {
	projectDir, err := findProjectDir(opts.Dir)
	if err != nil {
		return nil, err
	}

	cfg, err := devconfig.Open(projectDir)
	if err != nil {
		return nil, errors.WithStack(err)
	}

	environment, err := validateEnvironment(opts.Environment)
	if err != nil {
		return nil, err
	}

	box := &Devbox{
		cfg:                      cfg,
		env:                      opts.Env,
		environment:              environment,
		nix:                      &nix.Nix{},
		projectDir:               projectDir,
		pluginManager:            plugin.NewManager(),
		stderr:                   opts.Stderr,
		preservePathStack:        opts.PreservePathStack,
		pure:                     opts.Pure,
		customProcessComposeFile: opts.CustomProcessComposeFile,
	}

	lock, err := lock.GetFile(box)
	if err != nil {
		return nil, err
	}

	if err := cfg.LoadRecursive(lock); err != nil {
		return nil, err
	}

	// if lockfile has any allow insecure, we need to set the env var to ensure
	// all nix commands work.
	if err := box.moveAllowInsecureFromLockfile(box.stderr, lock, cfg); err != nil {
		ux.Fwarning(
			box.stderr,
			"Failed to move allow_insecure from devbox.lock to devbox.json. An insecure package may "+
				"not work until you invoke `devbox add <pkg> --allow-insecure=<packages>` again: %s\n",
			err,
		)
		// continue on, since we do not want to block user.
	}

	box.pluginManager.ApplyOptions(
		plugin.WithDevbox(box),
		plugin.WithLockfile(lock),
	)
	box.lockfile = lock

	if !opts.IgnoreWarnings &&
		!legacyPackagesWarningHasBeenShown &&
		// HasDeprecatedPackages required nix to be installed. Since not all
		// commands require nix to be installed, only show this warning for commands
		// that ensure nix.
		// This warning can probably be removed soon.
		nix.Ensured() &&
		box.HasDeprecatedPackages() {
		legacyPackagesWarningHasBeenShown = true
		globalPath, err := GlobalDataPath()
		if err != nil {
			return nil, err
		}
		ux.Fwarning(
			os.Stderr, // Always stderr. box.writer should probably always be err.
			"Your devbox.json contains packages in legacy format. "+
				"Please run `devbox %supdate` to update your devbox.json.\n",
			lo.Ternary(box.projectDir == globalPath, "global ", ""),
		)
	}

	return box, nil
}

func (d *Devbox) ProjectDir() string {
	return d.projectDir
}

func (d *Devbox) Config() *devconfig.Config {
	return d.cfg
}

func (d *Devbox) ConfigHash() (string, error) {
	h, err := d.cfg.Hash()
	if err != nil {
		return "", err
	}

	buf := bytes.Buffer{}
	buf.WriteString(h)
	for _, pkg := range d.ConfigPackages() {
		buf.WriteString(pkg.Hash())
	}
	for _, pluginConfig := range d.cfg.IncludedPluginConfigs() {
		h, err := pluginConfig.Hash()
		if err != nil {
			return "", err
		}
		buf.WriteString(h)
	}
	return cachehash.Bytes(buf.Bytes())
}

func (d *Devbox) NixPkgsCommitHash() string {
	return d.cfg.NixPkgsCommitHash()
}

func (d *Devbox) Generate(ctx context.Context) error {
	ctx, task := trace.NewTask(ctx, "devboxGenerate")
	defer task.End()

	return errors.WithStack(shellgen.GenerateForPrintEnv(ctx, d))
}

func (d *Devbox) Shell(ctx context.Context) error {
	ctx, task := trace.NewTask(ctx, "devboxShell")
	defer task.End()

	envs, err := d.ensureStateIsUpToDateAndComputeEnv(ctx)
	if err != nil {
		return err
	}

	fmt.Fprintln(d.stderr, "Starting a devbox shell...")

	// Used to determine whether we're inside a shell (e.g. to prevent shell inception)
	// TODO: This is likely obsolete but we need to decide what happens when
	// the user does shell-ception. One option is to leave the current shell and
	// join a new one (that way they are not in nested shells.)
	envs[envir.DevboxShellEnabled] = "1"

	if err = createDevboxSymlink(d); err != nil {
		return err
	}

	opts := []ShellOption{
		WithHistoryFile(filepath.Join(d.projectDir, shellHistoryFile)),
		WithProjectDir(d.projectDir),
		WithEnvVariables(envs),
		WithShellStartTime(telemetry.ShellStart()),
	}

	shell, err := NewDevboxShell(d, opts...)
	if err != nil {
		return err
	}

	return shell.Run()
}

func (d *Devbox) RunScript(ctx context.Context, cmdName string, cmdArgs []string) error {
	ctx, task := trace.NewTask(ctx, "devboxRun")
	defer task.End()

	if err := shellgen.WriteScriptsToFiles(d); err != nil {
		return err
	}

	lock.SetIgnoreShellMismatch(true)
	env, err := d.ensureStateIsUpToDateAndComputeEnv(ctx)
	if err != nil {
		return err
	}

	// Used to determine whether we're inside a shell (e.g. to prevent shell inception)
	// This is temporary because StartServices() needs it but should be replaced with
	// better alternative since devbox run and devbox shell are not the same.
	env["DEVBOX_SHELL_ENABLED"] = "1"

	// wrap the arg in double-quotes, and escape any double-quotes inside it
	for idx, arg := range cmdArgs {
		cmdArgs[idx] = strconv.Quote(arg)
	}

	var cmdWithArgs []string
	if _, ok := d.cfg.Scripts()[cmdName]; ok {
		// it's a script, so replace the command with the script file's path.
		cmdWithArgs = append([]string{shellgen.ScriptPath(d.ProjectDir(), cmdName)}, cmdArgs...)
	} else {
		// Arbitrary commands should also run the hooks, so we write them to a file as well. However, if the
		// command args include env variable evaluations, then they'll be evaluated _before_ the hooks run,
		// which we don't want. So, one solution is to write the entire command and its arguments into the
		// file itself, but that may not be great if the variables contain sensitive information. Instead,
		// we save the entire command (with args) into the DEVBOX_RUN_CMD var, and then the script evals it.
		scriptBody, err := shellgen.ScriptBody(d, "eval $DEVBOX_RUN_CMD\n")
		if err != nil {
			return err
		}
		err = shellgen.WriteScriptFile(d, arbitraryCmdFilename, scriptBody)
		if err != nil {
			return err
		}
		cmdWithArgs = []string{shellgen.ScriptPath(d.ProjectDir(), arbitraryCmdFilename)}
		env["DEVBOX_RUN_CMD"] = strings.Join(append([]string{cmdName}, cmdArgs...), " ")
	}

<<<<<<< HEAD
	return nix.RunScript(ctx, d.projectDir, strings.Join(cmdWithArgs, " "), env)
=======
	return nix.RunScript(d.projectDir, cmdWithArgs, env)
>>>>>>> 71413d15
}

// Install ensures that all the packages in the config are installed
// but does not run init hooks. It is used to power devbox install cli command.
func (d *Devbox) Install(ctx context.Context) error {
	ctx, task := trace.NewTask(ctx, "devboxInstall")
	defer task.End()

	return d.ensureStateIsUpToDate(ctx, ensure)
}

func (d *Devbox) ListScripts() []string {
	scripts := d.cfg.Scripts()
	keys := make([]string, len(scripts))
	i := 0
	for k := range scripts {
		keys[i] = k
		i++
	}
	return keys
}

// EnvExports returns a string of the env-vars that would need to be applied
// to define a Devbox environment. The string is of the form `export KEY=VALUE` for each
// env-var that needs to be applied.
func (d *Devbox) EnvExports(ctx context.Context, opts devopt.EnvExportsOpts) (string, error) {
	ctx, task := trace.NewTask(ctx, "devboxEnvExports")
	defer task.End()

	var envs map[string]string
	var err error

	if opts.DontRecomputeEnvironment {
		upToDate, _ := d.lockfile.IsUpToDateAndInstalled(isFishShell())
		if !upToDate {
			cmd := `eval "$(devbox global shellenv --recompute)"`
			if isFishShell() {
				cmd = `devbox global shellenv --recompute | source`
			}
			ux.Finfo(
				d.stderr,
				"Your devbox environment may be out of date. Please run \n\n%s\n\n",
				cmd,
			)
		}

		envs, err = d.computeEnv(ctx, true /*usePrintDevEnvCache*/)
	} else {
		envs, err = d.ensureStateIsUpToDateAndComputeEnv(ctx)
	}

	if err != nil {
		return "", err
	}

	envStr := exportify(envs)

	if opts.RunHooks {
		hooksStr := ". " + shellgen.ScriptPath(d.ProjectDir(), shellgen.HooksFilename)
		envStr = fmt.Sprintf("%s\n%s;\n", envStr, hooksStr)
	}

	if !opts.NoRefreshAlias {
		envStr += "\n" + d.refreshAlias()
	}

	return envStr, nil
}

func (d *Devbox) EnvVars(ctx context.Context) ([]string, error) {
	ctx, task := trace.NewTask(ctx, "devboxEnvVars")
	defer task.End()
	// this only returns env variables for the shell environment excluding hooks
	envs, err := d.ensureStateIsUpToDateAndComputeEnv(ctx)
	if err != nil {
		return nil, err
	}
	return envir.MapToPairs(envs), nil
}

func (d *Devbox) shellEnvHashKey() string {
	// Don't make this a const so we don't use it by itself accidentally
	return "__DEVBOX_SHELLENV_HASH_" + d.ProjectDirHash()
}

func (d *Devbox) Info(ctx context.Context, pkg string, markdown bool) (string, error) {
	ctx, task := trace.NewTask(ctx, "devboxInfo")
	defer task.End()

	name, version, isVersioned := searcher.ParseVersionedPackage(pkg)
	if !isVersioned {
		name = pkg
		version = "latest"
	}

	packageVersion, err := searcher.Client().Resolve(name, version)
	if err != nil {
		if !errors.Is(err, searcher.ErrNotFound) {
			return "", usererr.WithUserMessage(err, "Package %q not found\n", pkg)
		}

		packageVersion = nil
		// fallthrough to below
	}

	if packageVersion == nil {
		return "", usererr.WithUserMessage(err, "Package %q not found\n", pkg)
	}

	// we should only have one result
	info := fmt.Sprintf(
		"%s%s %s\n%s\n",
		lo.Ternary(markdown, "## ", ""),
		packageVersion.Name,
		packageVersion.Version,
		packageVersion.Summary,
	)
	readme, err := plugin.Readme(
		ctx,
		devpkg.PackageFromStringWithDefaults(pkg, d.lockfile),
		d.projectDir,
		markdown,
	)
	if err != nil {
		return "", err
	}
	return info + readme, nil
}

// GenerateDevcontainer generates devcontainer.json and Dockerfile for vscode run-in-container
// and GitHub Codespaces
func (d *Devbox) GenerateDevcontainer(ctx context.Context, generateOpts devopt.GenerateOpts) error {
	ctx, task := trace.NewTask(ctx, "devboxGenerateDevcontainer")
	defer task.End()

	// construct path to devcontainer directory
	devContainerPath := filepath.Join(d.projectDir, ".devcontainer/")
	devContainerJSONPath := filepath.Join(devContainerPath, "devcontainer.json")
	dockerfilePath := filepath.Join(devContainerPath, "Dockerfile")

	// check if devcontainer.json or Dockerfile exist
	filesExist := fileutil.Exists(devContainerJSONPath) || fileutil.Exists(dockerfilePath)
	if !generateOpts.Force && filesExist {
		return usererr.New(
			"Files devcontainer.json or Dockerfile are already present in .devcontainer/. " +
				"Remove the files or use --force to overwrite them.",
		)
	}

	// create directory
	err := os.MkdirAll(devContainerPath, os.ModePerm)
	if err != nil {
		return redact.Errorf("error creating dev container directory in <project>/%s: %w",
			redact.Safe(filepath.Base(devContainerPath)), err)
	}

	// Setup generate parameters
	gen := &generate.Options{
		Path:           devContainerPath,
		RootUser:       generateOpts.RootUser,
		IsDevcontainer: true,
		Pkgs:           d.PackageNames(),
		LocalFlakeDirs: d.getLocalFlakesDirs(),
	}

	// generate dockerfile
	err = gen.CreateDockerfile(ctx)
	if err != nil {
		return redact.Errorf("error generating dev container Dockerfile in <project>/%s: %w",
			redact.Safe(filepath.Base(devContainerPath)), err)
	}
	// generate devcontainer.json
	err = gen.CreateDevcontainer(ctx)
	if err != nil {
		return redact.Errorf("error generating devcontainer.json in <project>/%s: %w",
			redact.Safe(filepath.Base(devContainerPath)), err)
	}
	return nil
}

// GenerateDockerfile generates a Dockerfile that replicates the devbox shell
func (d *Devbox) GenerateDockerfile(ctx context.Context, generateOpts devopt.GenerateOpts) error {
	ctx, task := trace.NewTask(ctx, "devboxGenerateDockerfile")
	defer task.End()

	dockerfilePath := filepath.Join(d.projectDir, "Dockerfile")
	// check if Dockerfile doesn't exist
	filesExist := fileutil.Exists(dockerfilePath)
	if !generateOpts.Force && filesExist {
		return usererr.New(
			"Dockerfile is already present in the current directory. " +
				"Remove it or use --force to overwrite it.",
		)
	}

	// Setup Generate parameters
	gen := &generate.Options{
		Path:           d.projectDir,
		RootUser:       generateOpts.RootUser,
		IsDevcontainer: false,
		Pkgs:           d.PackageNames(),
		LocalFlakeDirs: d.getLocalFlakesDirs(),
	}

	// generate dockerfile
	return errors.WithStack(gen.CreateDockerfile(ctx))
}

func PrintEnvrcContent(w io.Writer, envFlags devopt.EnvFlags) error {
	return generate.EnvrcContent(w, envFlags)
}

// GenerateEnvrcFile generates a .envrc file that makes direnv integration convenient
func (d *Devbox) GenerateEnvrcFile(ctx context.Context, force bool, envFlags devopt.EnvFlags) error {
	ctx, task := trace.NewTask(ctx, "devboxGenerateEnvrc")
	defer task.End()

	envrcfilePath := filepath.Join(d.projectDir, ".envrc")
	filesExist := fileutil.Exists(envrcfilePath)
	if !force && filesExist {
		return usererr.New(
			"A .envrc is already present in the current directory. " +
				"Remove it or use --force to overwrite it.",
		)
	}

	// generate all shell files to ensure we can refer to them in the .envrc script
	if err := d.ensureStateIsUpToDate(ctx, ensure); err != nil {
		return err
	}

	// .envrc file creation
	err := generate.CreateEnvrc(ctx, d.projectDir, envFlags)
	if err != nil {
		return errors.WithStack(err)
	}
	ux.Fsuccess(d.stderr, "generated .envrc file\n")
	if cmdutil.Exists("direnv") {
		cmd := exec.Command("direnv", "allow")
		err := cmd.Run()
		if err != nil {
			return errors.WithStack(err)
		}
		ux.Fsuccess(d.stderr, "ran `direnv allow`\n")
	}
	return nil
}

// saveCfg writes the config file to the devbox directory.
func (d *Devbox) saveCfg() error {
	return d.cfg.Root.SaveTo(d.ProjectDir())
}

func (d *Devbox) Services() (services.Services, error) {
	pluginSvcs, err := plugin.GetServices(d.cfg.IncludedPluginConfigs())
	if err != nil {
		return nil, err
	}

	userSvcs := services.FromUserProcessCompose(d.projectDir, d.customProcessComposeFile)

	svcSet := lo.Assign(pluginSvcs, userSvcs)
	keys := make([]string, 0, len(svcSet))
	for k := range svcSet {
		keys = append(keys, k)
	}
	slices.Sort(keys)

	result := services.Services{}
	for _, k := range keys {
		result[k] = svcSet[k]
	}

	return result, nil
}

func (d *Devbox) StartServices(
	ctx context.Context, runInCurrentShell bool, serviceNames ...string,
) error {
	if !runInCurrentShell {
		return d.RunScript(ctx, "devbox",
			append(
				[]string{"services", "start", "--run-in-current-shell"},
				serviceNames...,
			),
		)
	}

	if !services.ProcessManagerIsRunning(d.projectDir) {
		fmt.Fprintln(d.stderr, "Process-compose is not running. Starting it now...")
		fmt.Fprintln(d.stderr, "\nNOTE: We recommend using `devbox services up` to start process-compose and your services")
		return d.StartProcessManager(ctx, runInCurrentShell, serviceNames, true, "")
	}

	svcSet, err := d.Services()
	if err != nil {
		return err
	}

	if len(svcSet) == 0 {
		return usererr.New("No services found in your project")
	}

	for _, s := range serviceNames {
		if _, ok := svcSet[s]; !ok {
			return usererr.New(fmt.Sprintf("Service %s not found in your project", s))
		}
	}

	for _, s := range serviceNames {
		err := services.StartServices(ctx, d.stderr, s, d.projectDir)
		if err != nil {
			fmt.Fprintf(d.stderr, "Error starting service %s: %s", s, err)
		} else {
			fmt.Fprintf(d.stderr, "Service %s started successfully", s)
		}
	}
	return nil
}

func (d *Devbox) StopServices(ctx context.Context, runInCurrentShell, allProjects bool, serviceNames ...string) error {
	if !runInCurrentShell {
		args := []string{"services", "stop", "--run-in-current-shell"}
		args = append(args, serviceNames...)
		if allProjects {
			args = append(args, "--all-projects")
		}
		return d.RunScript(ctx, "devbox", args)
	}

	if allProjects {
		return services.StopAllProcessManagers(ctx, d.stderr)
	}

	if !services.ProcessManagerIsRunning(d.projectDir) {
		return usererr.New("Process manager is not running. Run `devbox services up` to start it.")
	}

	if len(serviceNames) == 0 {
		return services.StopProcessManager(ctx, d.projectDir, d.stderr)
	}

	svcSet, err := d.Services()
	if err != nil {
		return err
	}

	for _, s := range serviceNames {
		if _, ok := svcSet[s]; !ok {
			return usererr.New(fmt.Sprintf("Service %s not found in your project", s))
		}
		err := services.StopServices(ctx, s, d.projectDir, d.stderr)
		if err != nil {
			fmt.Fprintf(d.stderr, "Error stopping service %s: %s", s, err)
		}
	}
	return nil
}

func (d *Devbox) ListServices(ctx context.Context, runInCurrentShell bool) error {
	if !runInCurrentShell {
		return d.RunScript(ctx,
			"devbox", []string{"services", "ls", "--run-in-current-shell"})
	}

	svcSet, err := d.Services()
	if err != nil {
		return err
	}

	if len(svcSet) == 0 {
		fmt.Fprintln(d.stderr, "No services found in your project")
		return nil
	}

	if !services.ProcessManagerIsRunning(d.projectDir) {
		fmt.Fprintln(d.stderr, "No services currently running. Run `devbox services up` to start them:")
		fmt.Fprintln(d.stderr, "")
		for _, s := range svcSet {
			fmt.Fprintf(d.stderr, "  %s\n", s.Name)
		}
		return nil
	}
	tw := tabwriter.NewWriter(d.stderr, 3, 2, 8, ' ', tabwriter.TabIndent)
	pcSvcs, err := services.ListServices(ctx, d.projectDir, d.stderr)
	if err != nil {
		fmt.Fprintln(d.stderr, "Error listing services: ", err)
	} else {
		fmt.Fprintln(d.stderr, "Services running in process-compose:")
		fmt.Fprintln(tw, "NAME\tSTATUS\tEXIT CODE")
		for _, s := range pcSvcs {
			fmt.Fprintf(tw, "%s\t%s\t%d\n", s.Name, s.Status, s.ExitCode)
		}
		tw.Flush()
	}
	return nil
}

func (d *Devbox) RestartServices(
	ctx context.Context, runInCurrentShell bool, serviceNames ...string,
) error {
	if !runInCurrentShell {
		return d.RunScript(ctx, "devbox",
			append(
				[]string{"services", "restart", "--run-in-current-shell"},
				serviceNames...,
			),
		)
	}

	if !services.ProcessManagerIsRunning(d.projectDir) {
		fmt.Fprintln(d.stderr, "Process-compose is not running. Starting it now...")
		fmt.Fprintln(d.stderr, "\nTip: We recommend using `devbox services up` to start process-compose and your services")
		return d.StartProcessManager(ctx, runInCurrentShell, serviceNames, true, "")
	}

	// TODO: Restart with no services should restart the _currently running_ services. This means we should get the list of running services from the process-compose, then restart them all.

	svcSet, err := d.Services()
	if err != nil {
		return err
	}

	for _, s := range serviceNames {
		if _, ok := svcSet[s]; !ok {
			return usererr.New(fmt.Sprintf("Service %s not found in your project", s))
		}
		err := services.RestartServices(ctx, s, d.projectDir, d.stderr)
		if err != nil {
			fmt.Printf("Error restarting service %s: %s", s, err)
		} else {
			fmt.Printf("Service %s restarted", s)
		}
	}
	return nil
}

func (d *Devbox) StartProcessManager(
	ctx context.Context,
	runInCurrentShell bool,
	requestedServices []string,
	background bool,
	processComposeFileOrDir string,
) error {
	if !runInCurrentShell {
		args := []string{"services", "up", "--run-in-current-shell"}
		args = append(args, requestedServices...)
		if processComposeFileOrDir != "" {
			args = append(args, "--process-compose-file", processComposeFileOrDir)
		}
		if background {
			args = append(args, "--background")
		}
		return d.RunScript(ctx, "devbox", args)
	}

	svcs, err := d.Services()
	if err != nil {
		return err
	}

	if len(svcs) == 0 {
		return usererr.New("No services found in your project")
	}

	for _, s := range requestedServices {
		if _, ok := svcs[s]; !ok {
			return usererr.New(fmt.Sprintf("Service %s not found in your project", s))
		}
	}

	processComposePath, err := utilityLookPath("process-compose")
	if err != nil {
		fmt.Fprintln(d.stderr, "Installing process-compose. This may take a minute but will only happen once.")
		if err = d.addDevboxUtilityPackage(ctx, "github:F1bonacc1/process-compose/"+processComposeTargetVersion); err != nil {
			return err
		}

		// re-lookup the path to process-compose
		processComposePath, err = utilityLookPath("process-compose")
		if err != nil {
			fmt.Fprintln(d.stderr, "failed to find process-compose after installing it.")
			return err
		}
	}
	re := regexp.MustCompile(`(?m)Version:\s*(v\d*\.\d*\.\d*)`)
	pcVersionString, err := exec.Command(processComposePath, "version").Output()
	if err != nil {
		fmt.Fprintln(d.stderr, "failed to get process-compose version")
		return err
	}

	pcVersion := re.FindStringSubmatch(strings.TrimSpace(string(pcVersionString)))[1]

	if vercheck.SemverCompare(pcVersion, processComposeTargetVersion) < 0 {
		fmt.Fprintln(d.stderr, "Upgrading process-compose to "+processComposeTargetVersion+"...")
		oldProcessComposePkg := "github:F1bonacc1/process-compose/" + pcVersion + "#defaultPackage." + nix.System()
		newProcessComposePkg := "github:F1bonacc1/process-compose/" + processComposeTargetVersion
		// Find the old process Compose package
		if err := d.removeDevboxUtilityPackage(ctx, oldProcessComposePkg); err != nil {
			return err
		}

		if err = d.addDevboxUtilityPackage(ctx, newProcessComposePkg); err != nil {
			return err
		}
	}

	// Start the process manager

	return services.StartProcessManager(
		ctx,
		d.stderr,
		requestedServices,
		svcs,
		d.projectDir,
		processComposePath,
		background,
	)
}

// computeEnv computes the set of environment variables that define a Devbox
// environment. The "devbox run" and "devbox shell" commands source these
// variables into a shell before executing a command or showing an interactive
// prompt.
//
// The process for building the environment involves layering sets of
// environment variables on top of each other, with each layer overwriting any
// duplicate keys from the previous:
//
//  1. Copy variables from the current environment except for those in
//     ignoreCurrentEnvVar, such as PWD and SHELL.
//  2. Copy variables from "nix print-dev-env" except for those in
//     ignoreDevEnvVar, such as TMPDIR and HOME.
//  3. Copy variables from Devbox plugins.
//  4. Set PATH to the concatenation of the PATHs from step 3, step 2, and
//     step 1 (in that order).
//
// The final result is a set of environment variables where Devbox plugins have
// the highest priority, then Nix environment variables, and then variables
// from the current environment. Similarly, the PATH gives Devbox plugin
// binaries the highest priority, then Nix packages, and then non-Nix
// programs.
//
// Note that the shellrc.tmpl template (which sources this environment) does
// some additional processing. The computeEnv environment won't necessarily
// represent the final "devbox run" or "devbox shell" environments.
func (d *Devbox) computeEnv(ctx context.Context, usePrintDevEnvCache bool) (map[string]string, error) {
	defer trace.StartRegion(ctx, "devboxComputeEnv").End()

	// Append variables from current env if --pure is not passed
	currentEnv := os.Environ()
	env, err := d.parseEnvAndExcludeSpecialCases(currentEnv)
	if err != nil {
		return nil, err
	}

	// check if contents of .envrc is old and print warning
	if !usePrintDevEnvCache {
		err := d.checkOldEnvrc()
		if err != nil {
			return nil, err
		}
	}

	debug.Log("current environment PATH is: %s", env["PATH"])

	originalEnv := make(map[string]string, len(env))
	maps.Copy(originalEnv, env)

	var spinny *spinner.Spinner
	if !usePrintDevEnvCache {
		spinny = spinner.New(spinner.CharSets[11], 100*time.Millisecond, spinner.WithWriter(d.stderr))
		spinny.FinalMSG = "✓ Computed the Devbox environment.\n"
		spinny.Suffix = " Computing the Devbox environment...\n"
		spinny.Start()
	}

	vaf, err := d.nix.PrintDevEnv(ctx, &nix.PrintDevEnvArgs{
		FlakeDir:             d.flakeDir(),
		PrintDevEnvCachePath: d.nixPrintDevEnvCachePath(),
		UsePrintDevEnvCache:  usePrintDevEnvCache,
	})
	if spinny != nil {
		spinny.Stop()
	}
	if err != nil {
		return nil, err
	}

	// Add environment variables from "nix print-dev-env" except for a few
	// special ones we need to ignore.
	for key, val := range vaf.Variables {
		// We only care about "exported" because the var and array types seem to only be used by nix-defined
		// functions that we don't need (like genericBuild). For reference, each type translates to bash as follows:
		// var: export VAR=VAL
		// exported: export VAR=VAL
		// array: declare -a VAR=('VAL1' 'VAL2' )
		if val.Type != "exported" {
			continue
		}

		// SSL_CERT_FILE is a special-case. We only ignore it if it's
		// set to a specific value. This emulates the behavior of
		// "nix develop".
		if key == "SSL_CERT_FILE" && val.Value.(string) == "/no-cert-file.crt" {
			continue
		}

		// Certain variables get set to invalid values after Nix builds
		// the shell environment. For example, HOME=/homeless-shelter
		// and TMPDIR points to a missing directory. We want to ignore
		// those values and just use the values from the current
		// environment instead.
		if ignoreDevEnvVar[key] {
			continue
		}

		env[key] = val.Value.(string)
	}

	// These variables are only needed for shell, but we include them here in the computed env
	// for both shell and run in order to be as identical as possible.
	env["__ETC_PROFILE_NIX_SOURCED"] = "1" // Prevent user init file from loading nix profiles

	debug.Log("nix environment PATH is: %s", env)

	env["PATH"] = envpath.JoinPathLists(
		nix.ProfileBinPath(d.projectDir),
		env["PATH"],
	)

	// Add helpful env vars for a Devbox project
	env["DEVBOX_PROJECT_ROOT"] = d.projectDir
	env["DEVBOX_CONFIG_DIR"] = d.projectDir + "/devbox.d"
	env["DEVBOX_PACKAGES_DIR"] = d.projectDir + "/" + nix.ProfilePath

	// Include env variables in devbox.json
	configEnv, err := d.configEnvs(ctx, env)
	if err != nil {
		return nil, err
	}
	addEnvIfNotPreviouslySetByDevbox(env, configEnv)

	markEnvsAsSetByDevbox(configEnv)

	// devboxEnvPath starts with the initial PATH from print-dev-env, and is
	// transformed to be the "PATH of the Devbox environment"
	// TODO: The prior statement is not fully true,
	//  since env["PATH"] is written to above and so it is already no longer "PATH
	//  from print-dev-env". Consider moving devboxEnvPath higher up in this function
	//  where env["PATH"] is written to.
	devboxEnvPath := env["PATH"]
	debug.Log("PATH after plugins and config is: %s", devboxEnvPath)

	// We filter out nix store paths of devbox-packages (represented here as buildInputs).
	// Motivation: if a user removes a package from their devbox it should no longer
	// be available in their environment.
	buildInputs := strings.Split(env["buildInputs"], " ")
	var glibcPatchPath []string
	devboxEnvPath = filterPathList(devboxEnvPath, func(path string) bool {
		// TODO(gcurtis): this is a massive hack. Please get rid
		// of this and install the package to the profile.
		if strings.Contains(path, "patched-glibc") {
			glibcPatchPath = append(glibcPatchPath, path)
			return true
		}
		for _, input := range buildInputs {
			// input is of the form: /nix/store/<hash>-<package-name>-<version>
			// path is of the form: /nix/store/<hash>-<package-name>-<version>/bin
			if strings.TrimSpace(input) != "" && strings.HasPrefix(path, input) {
				debug.Log("returning false for path %s and input %s\n", path, input)
				return false
			}
		}
		return true
	})
	debug.Log("PATH after filtering with buildInputs (%v) is: %s", buildInputs, devboxEnvPath)

	// TODO(gcurtis): this is a massive hack. Please get rid
	// of this and install the package to the profile.
	if len(glibcPatchPath) != 0 {
		patchedPath := strings.Join(glibcPatchPath, string(filepath.ListSeparator))
		devboxEnvPath = envpath.JoinPathLists(patchedPath, devboxEnvPath)
		debug.Log("PATH after glibc-patch hack is: %s", devboxEnvPath)
	}

	runXPaths, err := d.RunXPaths(ctx)
	if err != nil {
		return nil, err
	}
	devboxEnvPath = envpath.JoinPathLists(devboxEnvPath, runXPaths)

	pathStack := envpath.Stack(env, originalEnv)
	pathStack.Push(env, d.ProjectDirHash(), devboxEnvPath, d.preservePathStack)
	env["PATH"] = pathStack.Path(env)
	debug.Log("New path stack is: %s", pathStack)

	debug.Log("computed environment PATH is: %s", env["PATH"])

	if !d.pure {
		// preserve the original XDG_DATA_DIRS by prepending to it
		env["XDG_DATA_DIRS"] = envpath.JoinPathLists(env["XDG_DATA_DIRS"], os.Getenv("XDG_DATA_DIRS"))
	}

	for k, v := range d.env {
		env[k] = v
	}

	return env, d.addHashToEnv(env)
}

// ensureStateIsUpToDateAndComputeEnv will return a map of the env-vars for the Devbox  Environment
// while ensuring these reflect the current (up to date) state of the project.
// TODO: find a better name for this function.
func (d *Devbox) ensureStateIsUpToDateAndComputeEnv(
	ctx context.Context,
) (map[string]string, error) {
	defer debug.FunctionTimer().End()

	// When ensureStateIsUpToDate is called with ensure=true, it always
	// returns early if the lockfile is up to date. So we don't need to check here
	if err := d.ensureStateIsUpToDate(ctx, ensure); err != nil && !strings.Contains(err.Error(), "no such host") {
		return nil, err
	} else if err != nil {
		ux.Fwarning(d.stderr, "Error connecting to the internet. Will attempt to use cached environment.\n")
	}

	// Since ensureStateIsUpToDate calls computeEnv when not up do date,
	// it's ok to use usePrintDevEnvCache=true here always. This does end up
	// doing some non-nix work twice if lockfile is not up to date.
	// TODO: Improve this to avoid extra work.
	return d.computeEnv(ctx, true /*usePrintDevEnvCache*/)
}

func (d *Devbox) nixPrintDevEnvCachePath() string {
	return filepath.Join(d.projectDir, ".devbox/.nix-print-dev-env-cache")
}

func (d *Devbox) flakeDir() string {
	return filepath.Join(d.projectDir, ".devbox/gen/flake")
}

// ConfigPackageNames returns the package names as defined in devbox.json
func (d *Devbox) PackageNames() []string {
	// TODO savil: centralize implementation by calling d.configPackages and getting pkg.Raw
	// Skipping for now to avoid propagating the error value.
	return d.cfg.PackagesVersionedNames()
}

// ConfigPackages returns the packages that are defined in devbox.json
// NOTE: the return type is different from devconfig.Packages
func (d *Devbox) ConfigPackages() []*devpkg.Package {
	return devpkg.PackagesFromConfig(d.cfg.Packages(), d.lockfile)
}

// InstallablePackages returns the packages that are to be installed
func (d *Devbox) InstallablePackages() []*devpkg.Package {
	return lo.Filter(d.ConfigPackages(), func(pkg *devpkg.Package, _ int) bool {
		return pkg.IsInstallable()
	})
}

func (d *Devbox) HasDeprecatedPackages() bool {
	for _, pkg := range d.ConfigPackages() {
		if pkg.IsLegacy() {
			return true
		}
	}
	return false
}

func (d *Devbox) findPackageByName(name string) (*devpkg.Package, error) {
	if name == "" {
		return nil, errors.New("package name cannot be empty")
	}
	results := map[*devpkg.Package]bool{}
	for _, pkg := range d.ConfigPackages() {
		if pkg.Raw == name || pkg.CanonicalName() == name {
			results[pkg] = true
		}
	}
	if len(results) > 1 {
		return nil, usererr.New(
			"found multiple packages with name %s: %s. Please specify version",
			name,
			lo.Keys(results),
		)
	}
	if len(results) == 0 {
		return nil, usererr.WithUserMessage(
			searcher.ErrNotFound, "no package found with name %s", name)
	}
	return lo.Keys(results)[0], nil
}

func (d *Devbox) checkOldEnvrc() error {
	envrcPath := filepath.Join(d.ProjectDir(), ".envrc")
	noUpdate, err := strconv.ParseBool(os.Getenv("DEVBOX_NO_ENVRC_UPDATE"))
	if err != nil {
		// DEVBOX_NO_ENVRC_UPDATE is either not set or invalid
		// so we consider it the same as false
		noUpdate = false
	}
	// check if user has an old version of envrc
	if fileutil.Exists(envrcPath) && !noUpdate {
		isNewEnvrc, err := fileutil.FileContains(
			envrcPath,
			"eval \"$(devbox generate direnv --print-envrc)\"",
		)
		if err != nil {
			return err
		}
		if !isNewEnvrc {
			ux.Fwarning(
				d.stderr,
				"Your .envrc file seems to be out of date. "+
					"Run `devbox generate direnv --force` to update it.\n"+
					"Or silence this warning by setting DEVBOX_NO_ENVRC_UPDATE=1 env variable.\n",
			)
		}
	}
	return nil
}

// configEnvs takes the existing environment (nix + plugin) and adds env
// variables defined in Config. It also parses variables in config
// that are referenced by $VAR or ${VAR} and replaces them with
// their value in the existing env variables. Note, this doesn't
// allow env variables from outside the shell to be referenced so
// no leaked variables are caused by this function.
func (d *Devbox) configEnvs(
	ctx context.Context,
	existingEnv map[string]string,
) (map[string]string, error) {
	defer debug.FunctionTimer().End()
	env := map[string]string{}
	if d.cfg.IsEnvsecEnabled() {
		secrets, err := d.Secrets(ctx)
		// TODO: replace this with error.Is check once envsec exports it.
		if err != nil && !strings.Contains(err.Error(), "project not initialized") {
			return nil, err
		} else if err != nil {
			ux.Fwarning(
				d.stderr,
				"Ignoring env_from directive. jetpack cloud secrets is not "+
					"initialized. Run `devbox secrets init` to initialize it.\n",
			)
		} else {
			cloudSecrets, err := secrets.List(ctx)
			if err != nil {
				ux.Fwarning(
					os.Stderr,
					"Error reading secrets from jetpack cloud: %s\n\n",
					err,
				)
			} else {
				for _, secret := range cloudSecrets {
					env[secret.Name] = secret.Value
				}
			}
		}
	} else if d.cfg.Root.EnvFrom != "" {
		return nil, usererr.New(
			"unknown from_env value: %s. Supported value is: %q.",
			d.cfg.Root.EnvFrom,
			"jetpack-cloud",
		)
	}
	for k, v := range d.cfg.Env() {
		env[k] = v
	}
	return conf.OSExpandEnvMap(env, existingEnv, d.ProjectDir()), nil
}

// ignoreCurrentEnvVar contains environment variables that Devbox should remove
// from the slice of [os.Environ] variables before sourcing them. These are
// variables that are set automatically by a new shell.
var ignoreCurrentEnvVar = map[string]bool{
	envir.DevboxLatestVersion: true,

	// Devbox may change the working directory of the shell, so using the
	// original PWD and OLDPWD would be wrong.
	"PWD":    true,
	"OLDPWD": true,

	// SHLVL is the number of nested shells. Copying it would give the
	// Devbox shell the same level as the parent shell.
	"SHLVL": true,

	// The parent shell isn't guaranteed to be the same as the Devbox shell.
	"SHELL": true,

	// The "_" variable is read-only, so we ignore it to avoid attempting to write it later.
	"_": true,
}

// ignoreDevEnvVar contains environment variables that Devbox should remove from
// the slice of [Devbox.PrintDevEnv] variables before sourcing them.
//
// This list comes directly from the "nix develop" source:
// https://github.com/NixOS/nix/blob/f08ad5bdbac02167f7d9f5e7f9bab57cf1c5f8c4/src/nix/develop.cc#L257-L275
var ignoreDevEnvVar = map[string]bool{
	"BASHOPTS":           true,
	"HOME":               true,
	"NIX_BUILD_TOP":      true,
	"NIX_ENFORCE_PURITY": true,
	"NIX_LOG_FD":         true,
	"NIX_REMOTE":         true,
	"PPID":               true,
	"SHELL":              true,
	"SHELLOPTS":          true,
	"TEMP":               true,
	"TEMPDIR":            true,
	"TERM":               true,
	"TMP":                true,
	"TMPDIR":             true,
	"TZ":                 true,
	"UID":                true,
}

func (d *Devbox) ProjectDirHash() string {
	h, _ := cachehash.Bytes([]byte(d.projectDir))
	return h
}

func (d *Devbox) addHashToEnv(env map[string]string) error {
	hash, err := cachehash.JSON(env)
	if err == nil {
		env[d.shellEnvHashKey()] = hash
	}
	return err
}

// parseEnvAndExcludeSpecialCases converts env as []string to map[string]string
// In case of pure shell, it leaks HOME and it leaks PATH with some modifications
func (d *Devbox) parseEnvAndExcludeSpecialCases(currentEnv []string) (map[string]string, error) {
	env := make(map[string]string, len(currentEnv))
	for _, kv := range currentEnv {
		key, val, found := strings.Cut(kv, "=")
		if !found {
			return nil, errors.Errorf("expected \"=\" in keyval: %s", kv)
		}
		if ignoreCurrentEnvVar[key] {
			continue
		}
		// handling special cases for pure shell
		// - HOME required for devbox binary to work
		// - PATH to find the nix installation. It is cleaned for pure mode below.
		// - TERM to enable colored text in the pure shell
		if !d.pure || key == "HOME" || key == "PATH" || key == "TERM" {
			env[key] = val
		}
	}

	// handling special case for PATH
	if d.pure {
		// Finding nix executables in path and passing it through
		// As well as adding devbox itself to PATH
		// Both are needed for devbox commands inside pure shell to work
		nixPath, err := exec.LookPath("nix")
		if err != nil {
			return nil, errors.New("could not find any nix executable in PATH. Make sure Nix is installed and in PATH, then try again")
		}
		nixPath = filepath.Dir(nixPath)
		env["PATH"] = envpath.JoinPathLists(nixPath, dotdevboxBinPath(d))
	}
	return env, nil
}

func (d *Devbox) PluginManager() *plugin.Manager {
	return d.pluginManager
}

func (d *Devbox) Lockfile() *lock.File {
	return d.lockfile
}

func (d *Devbox) RunXPaths(ctx context.Context) (string, error) {
	runxBinPath := filepath.Join(d.projectDir, ".devbox", "virtenv", "runx", "bin")
	if err := os.RemoveAll(runxBinPath); err != nil {
		return "", err
	}
	if err := os.MkdirAll(runxBinPath, 0o755); err != nil {
		return "", err
	}

	for _, pkg := range d.InstallablePackages() {
		if !pkg.IsRunX() {
			continue
		}
		lockedPkg, err := d.lockfile.Resolve(pkg.Raw)
		if err != nil {
			return "", err
		}
		paths, err := pkgtype.RunXClient().Install(ctx, lockedPkg.Resolved)
		if err != nil {
			return "", err
		}
		for _, path := range paths {
			// create symlink to all files in p
			files, err := os.ReadDir(path)
			if err != nil {
				return "", err
			}
			for _, file := range files {
				src := filepath.Join(path, file.Name())
				dst := filepath.Join(runxBinPath, file.Name())
				if err := os.Symlink(src, dst); err != nil && !errors.Is(err, os.ErrExist) {
					return "", err
				}
			}
		}
	}
	return runxBinPath, nil
}

func validateEnvironment(environment string) (string, error) {
	if environment == "" {
		return "dev", nil
	}
	if environment == "dev" || environment == "prod" || environment == "preview" {
		return environment, nil
	}
	return "", usererr.New(
		"invalid environment %q. Environment must be one of dev, prod, or preview.",
		environment,
	)
}<|MERGE_RESOLUTION|>--- conflicted
+++ resolved
@@ -282,11 +282,7 @@
 		env["DEVBOX_RUN_CMD"] = strings.Join(append([]string{cmdName}, cmdArgs...), " ")
 	}
 
-<<<<<<< HEAD
-	return nix.RunScript(ctx, d.projectDir, strings.Join(cmdWithArgs, " "), env)
-=======
 	return nix.RunScript(d.projectDir, cmdWithArgs, env)
->>>>>>> 71413d15
 }
 
 // Install ensures that all the packages in the config are installed
