--- conflicted
+++ resolved
@@ -10,11 +10,6 @@
 	"github.com/pkg/errors"
 	"github.com/spf13/cobra"
 	"go.jetpack.io/devbox"
-<<<<<<< HEAD
-	"go.jetpack.io/devbox/internal/boxcli/writer"
-=======
-	"go.jetpack.io/devbox/internal/nix"
->>>>>>> 3df45546
 	"golang.org/x/exp/slices"
 )
 
@@ -25,19 +20,11 @@
 func RunCmd() *cobra.Command {
 	flags := runCmdFlags{}
 	command := &cobra.Command{
-<<<<<<< HEAD
-		Use:               "run <script>",
-		Short:             "Starts a new devbox shell and runs the target script",
-		Long:              "Starts a new interactive shell and runs your target script in it. The shell will exit once your target script is completed or when it is terminated via CTRL-C. Scripts can be defined in your `devbox.json`",
-		Args:              cobra.MaximumNArgs(1),
-		PersistentPreRunE: ensureNixInstalled,
-=======
 		Use:     "run <script>",
 		Short:   "Starts a new devbox shell and runs the target script",
 		Long:    "Starts a new interactive shell and runs your target script in it. The shell will exit once your target script is completed or when it is terminated via CTRL-C. Scripts can be defined in your `devbox.json`",
 		Args:    cobra.MaximumNArgs(1),
-		PreRunE: nix.EnsureInstalled,
->>>>>>> 3df45546
+		PreRunE: ensureNixInstalled,
 		RunE: func(cmd *cobra.Command, args []string) error {
 			return runScriptCmd(cmd, args, flags)
 		},
