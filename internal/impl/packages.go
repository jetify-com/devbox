--- conflicted
+++ resolved
@@ -429,15 +429,11 @@
 	if err != nil {
 		return nil, err
 	}
-<<<<<<< HEAD
-	devboxInputs, err := d.AllPackages()
-	if err != nil {
-		return nil, err
-	}
-
-=======
-	devboxInputs := d.InstallablePackages()
->>>>>>> dd6d815b
+	devboxInputs, err := d.AllInstallablePackages()
+	if err != nil {
+		return nil, err
+	}
+
 	if len(devboxInputs) == len(profileItems) {
 		// Optimization: skip comparison if number of packages are the same. This only works
 		// because we assume that all packages in `devbox.json` have just been added to the
