package impl

import (
	"github.com/samber/lo"

	"go.jetpack.io/devbox/internal/nix"
	"go.jetpack.io/devbox/internal/planner/plansdk"
)

func (d *Devbox) flakeInputs() []*plansdk.FlakeInput {
	inputs := map[string]*plansdk.FlakeInput{}
<<<<<<< HEAD
	for _, p := range d.cfg.MergedPackages(d.writer) {
		pkg := nix.InputFromString(p, d.lockfile)
=======
	for _, p := range d.packages() {
		pkg := nix.InputFromString(p, d.projectDir)
>>>>>>> 13ef39ad
		if pkg.IsFlake() {
			AttributePath, err := pkg.PackageAttributePath()
			if err != nil {
				panic(err)
			}
			if input, ok := inputs[pkg.URLForInput()]; !ok {
				inputs[pkg.URLForInput()] = &plansdk.FlakeInput{
					Name:     pkg.Name(),
					URL:      pkg.URLForInput(),
					Packages: []string{AttributePath},
				}
			} else {
				input.Packages = lo.Uniq(
					append(inputs[pkg.URLForInput()].Packages, AttributePath),
				)
			}
		}
	}

	return lo.Values(inputs)
}<|MERGE_RESOLUTION|>--- conflicted
+++ resolved
@@ -9,13 +9,8 @@
 
 func (d *Devbox) flakeInputs() []*plansdk.FlakeInput {
 	inputs := map[string]*plansdk.FlakeInput{}
-<<<<<<< HEAD
-	for _, p := range d.cfg.MergedPackages(d.writer) {
+	for _, p := range d.packages() {
 		pkg := nix.InputFromString(p, d.lockfile)
-=======
-	for _, p := range d.packages() {
-		pkg := nix.InputFromString(p, d.projectDir)
->>>>>>> 13ef39ad
 		if pkg.IsFlake() {
 			AttributePath, err := pkg.PackageAttributePath()
 			if err != nil {
