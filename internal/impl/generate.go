// Copyright 2023 Jetpack Technologies Inc and contributors. All rights reserved.
// Use of this source code is governed by the license in the LICENSE file.

package impl

import (
	"bytes"
	"embed"
	"io"
	"io/fs"
	"os"
	"os/exec"
	"path/filepath"
	"strings"
	"text/template"

	"github.com/pkg/errors"

	"go.jetpack.io/devbox/internal/cuecfg"
	"go.jetpack.io/devbox/internal/debug"
	"go.jetpack.io/devbox/internal/planner/plansdk"
)

//go:embed tmpl/*
var tmplFS embed.FS

var shellFiles = []string{"shell.nix"}

func (d *Devbox) generateShellFiles() error {

	plan, err := d.ShellPlan()
	if err != nil {
		return err
	}

	outPath := filepath.Join(d.projectDir, ".devbox/gen")

	for _, file := range shellFiles {
		err := writeFromTemplate(outPath, plan, file)
		if err != nil {
			return errors.WithStack(err)
		}
	}

	// Gitignore file is added to the .devbox directory
	err = writeFromTemplate(filepath.Join(d.projectDir, ".devbox"), plan, ".gitignore")
	if err != nil {
		return errors.WithStack(err)
	}

	err = makeFlakeFile(outPath, plan)
	if err != nil {
		return errors.WithStack(err)
	}

	for name, content := range plan.GeneratedFiles {
		filePath := filepath.Join(outPath, name)
		if err := os.WriteFile(filePath, []byte(content), 0644); err != nil {
			return errors.WithStack(err)
		}
	}

<<<<<<< HEAD
	for _, pkg := range d.packages() {
		if err := d.pluginManager.Create(d.writer, pkg, d.projectDir); err != nil {
			return err
		}
	}

	for _, includes := range d.cfg.Include {
		if err := d.lockfile.Add(includes); err != nil {
			return err
		}
		if err := d.pluginManager.Include(d.writer, includes, d.projectDir); err != nil {
=======
	for _, pkg := range d.packagesAsInputs() {
		if err := d.pluginManager.CreateFilesAndShowReadme(d.writer, pkg, d.projectDir); err != nil {
>>>>>>> d120b4df
			return err
		}
	}

	return d.writeScriptsToFiles()
}

// Cache and buffers for generating templated files.
var (
	tmplCache = map[string]*template.Template{}

	// Most generated files are < 4KiB.
	tmplNewBuf = bytes.NewBuffer(make([]byte, 0, 4096))
	tmplOldBuf = bytes.NewBuffer(make([]byte, 0, 4096))
)

func writeFromTemplate(path string, plan any, tmplName string) error {
	tmplKey := tmplName + ".tmpl"
	tmpl := tmplCache[tmplKey]
	if tmpl == nil {
		tmpl = template.New(tmplKey)
		tmpl.Funcs(templateFuncs)

		var err error
		tmpl, err = tmpl.ParseFS(tmplFS, "tmpl/"+tmplKey)
		if err != nil {
			return errors.WithStack(err)
		}
		tmplCache[tmplKey] = tmpl
	}
	tmplNewBuf.Reset()
	if err := tmpl.Execute(tmplNewBuf, plan); err != nil {
		return errors.WithStack(err)
	}

	// In some circumstances, Nix looks at the mod time of a file when
	// caching, so we only want to update the file if something has
	// changed. Blindly overwriting the file could invalidate Nix's cache
	// every time, slowing down evaluation considerably.
	var (
		outPath = filepath.Join(path, tmplName)
		flag    = os.O_RDWR | os.O_CREATE
		perm    = fs.FileMode(0644)
	)
	outFile, err := os.OpenFile(outPath, flag, perm)
	if errors.Is(err, fs.ErrNotExist) {
		if err := os.MkdirAll(path, 0755); err != nil {
			return errors.WithStack(err)
		}
		outFile, err = os.OpenFile(outPath, flag, perm)
	}
	if err != nil {
		return errors.WithStack(err)
	}
	defer outFile.Close()

	// Only read len(tmplWriteBuf) + 1 from the existing file so we can
	// check if the lengths are different without reading the whole thing.
	tmplOldBuf.Reset()
	tmplOldBuf.Grow(tmplNewBuf.Len() + 1)
	_, err = io.Copy(tmplOldBuf, io.LimitReader(outFile, int64(tmplNewBuf.Len())+1))
	if err != nil {
		return errors.WithStack(err)
	}
	if bytes.Equal(tmplNewBuf.Bytes(), tmplOldBuf.Bytes()) {
		return nil
	}

	// Replace the existing file contents.
	if _, err := outFile.Seek(0, io.SeekStart); err != nil {
		return errors.WithStack(err)
	}
	if err := outFile.Truncate(int64(tmplNewBuf.Len())); err != nil {
		return errors.WithStack(err)
	}
	if _, err := io.Copy(outFile, tmplNewBuf); err != nil {
		return errors.WithStack(err)
	}
	return errors.WithStack(outFile.Close())
}

func toJSON(a any) string {
	data, err := cuecfg.MarshalJSON(a)
	if err != nil {
		panic(err)
	}
	return string(data)
}

var templateFuncs = template.FuncMap{
	"json":     toJSON,
	"contains": strings.Contains,
	"debug":    debug.IsEnabled,
}

func makeFlakeFile(outPath string, plan *plansdk.ShellPlan) error {
	flakeDir := filepath.Join(outPath, "flake")
	err := writeFromTemplate(flakeDir, plan, "flake.nix")
	if err != nil {
		return errors.WithStack(err)
	}

	if !isProjectInGitRepo(outPath) {
		// if we are not in a git repository, then carry on
		return nil
	}
	// if we are in a git repository, then nix requires that the flake.nix file be tracked by git

	// make an empty git repo
	// Alternatively consider: git add intent-to-add path/to/flake.nix, and
	// git update-index --assume-unchanged path/to/flake.nix
	// https://nixos.wiki/wiki/Flakes#How_to_add_a_file_locally_in_git_but_not_include_it_in_commits
	cmd := exec.Command("git", "-C", flakeDir, "init")
	if debug.IsEnabled() {
		cmd.Stdin = os.Stdin
		cmd.Stdout = os.Stdout
		cmd.Stderr = os.Stderr
	}
	err = cmd.Run()
	if err != nil {
		return errors.WithStack(err)
	}

	// add the flake.nix file to git
	cmd = exec.Command("git", "-C", flakeDir, "add", "flake.nix")
	if debug.IsEnabled() {
		cmd.Stdin = os.Stdin
		cmd.Stdout = os.Stdout
		cmd.Stderr = os.Stderr
	}
	return errors.WithStack(cmd.Run())
}

func isProjectInGitRepo(dir string) bool {
	for dir != "/" {
		// Look for a .git directory in `dir`
		_, err := os.Stat(filepath.Join(dir, ".git"))
		if err == nil {
			// Found a .git
			return true
		}
		if !errors.Is(err, fs.ErrNotExist) {
			// An error means we will not find a git repo so return false
			return false
		}
		// No .git directory found, so loop again into the parent dir
		dir = filepath.Dir(dir)
	}
	// We reached the fs-root dir, climbed the highest mountain and
	// we still haven't found what we're looking for.
	return false
}<|MERGE_RESOLUTION|>--- conflicted
+++ resolved
@@ -60,8 +60,7 @@
 		}
 	}
 
-<<<<<<< HEAD
-	for _, pkg := range d.packages() {
+	for _, pkg := range d.packagesAsInputs() {
 		if err := d.pluginManager.Create(d.writer, pkg, d.projectDir); err != nil {
 			return err
 		}
@@ -72,10 +71,6 @@
 			return err
 		}
 		if err := d.pluginManager.Include(d.writer, includes, d.projectDir); err != nil {
-=======
-	for _, pkg := range d.packagesAsInputs() {
-		if err := d.pluginManager.CreateFilesAndShowReadme(d.writer, pkg, d.projectDir); err != nil {
->>>>>>> d120b4df
 			return err
 		}
 	}
