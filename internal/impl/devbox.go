// Copyright 2023 Jetpack Technologies Inc and contributors. All rights reserved.
// Use of this source code is governed by the license in the LICENSE file.

// Package impl creates isolated development environments.
package impl

import (
	"context"
	"fmt"
	"io"
	"io/fs"
	"maps"
	"os"
	"os/exec"
	"path/filepath"
	"runtime/trace"
	"slices"
	"strconv"
	"strings"
	"text/tabwriter"

	"github.com/pkg/errors"
	"github.com/samber/lo"
	"go.jetpack.io/devbox/internal/devpkg"
	"go.jetpack.io/devbox/internal/devpkg/pkgtype"
	"go.jetpack.io/devbox/internal/impl/envpath"
	"go.jetpack.io/devbox/internal/impl/generate"
	"go.jetpack.io/devbox/internal/searcher"
	"go.jetpack.io/devbox/internal/shellgen"
	"go.jetpack.io/devbox/internal/telemetry"

	"go.jetpack.io/devbox/internal/boxcli/usererr"
	"go.jetpack.io/devbox/internal/cmdutil"
	"go.jetpack.io/devbox/internal/conf"
	"go.jetpack.io/devbox/internal/cuecfg"
	"go.jetpack.io/devbox/internal/debug"
	"go.jetpack.io/devbox/internal/devconfig"
	"go.jetpack.io/devbox/internal/envir"
	"go.jetpack.io/devbox/internal/fileutil"
	"go.jetpack.io/devbox/internal/impl/devopt"
	"go.jetpack.io/devbox/internal/lock"
	"go.jetpack.io/devbox/internal/nix"
	"go.jetpack.io/devbox/internal/plugin"
	"go.jetpack.io/devbox/internal/redact"
	"go.jetpack.io/devbox/internal/services"
	"go.jetpack.io/devbox/internal/ux"
)

const (

	// shellHistoryFile keeps the history of commands invoked inside devbox shell
	shellHistoryFile = ".devbox/shell_history"

	arbitraryCmdFilename = ".cmd"
)

type Devbox struct {
	cfg                      *devconfig.Config
	env                      map[string]string
	lockfile                 *lock.File
	nix                      nix.Nixer
	projectDir               string
	pluginManager            *plugin.Manager
	preservePathStack        bool
	pure                     bool
	allowInsecureAdds        bool
	customProcessComposeFile string
	OmitBinWrappersFromPath  bool

	// This is needed because of the --quiet flag.
	stderr io.Writer
}

var legacyPackagesWarningHasBeenShown = false

func Open(opts *devopt.Opts) (*Devbox, error) {
	projectDir, err := findProjectDir(opts.Dir)
	if err != nil {
		return nil, err
	}
	cfgPath := filepath.Join(projectDir, devconfig.DefaultName)

	cfg, err := devconfig.Load(cfgPath)
	if err != nil {
		return nil, errors.WithStack(err)
	}

	box := &Devbox{
		cfg:                      cfg,
		env:                      opts.Env,
		nix:                      &nix.Nix{},
		projectDir:               projectDir,
		pluginManager:            plugin.NewManager(),
		stderr:                   opts.Stderr,
		preservePathStack:        opts.PreservePathStack,
		pure:                     opts.Pure,
		customProcessComposeFile: opts.CustomProcessComposeFile,
		allowInsecureAdds:        opts.AllowInsecureAdds,
		OmitBinWrappersFromPath:  opts.OmitBinWrappersFromPath,
	}

	lock, err := lock.GetFile(box)
	if err != nil {
		return nil, err
	}
	// if lockfile has any allow insecure, we need to set the env var to ensure
	// all nix commands work.
	if opts.AllowInsecureAdds || lock.HasAllowInsecurePackages() {
		nix.AllowInsecurePackages()
	}
	box.pluginManager.ApplyOptions(
		plugin.WithDevbox(box),
		plugin.WithLockfile(lock),
	)
	box.lockfile = lock

	if !opts.IgnoreWarnings &&
		!legacyPackagesWarningHasBeenShown &&
		box.HasDeprecatedPackages() {
		legacyPackagesWarningHasBeenShown = true
		globalPath, err := GlobalDataPath()
		if err != nil {
			return nil, err
		}
		ux.Fwarning(
			os.Stderr, // Always stderr. box.writer should probably always be err.
			"Your devbox.json contains packages in legacy format. "+
				"Please run `devbox %supdate` to update your devbox.json.\n",
			lo.Ternary(box.projectDir == globalPath, "global ", ""),
		)
	}

	return box, nil
}

func (d *Devbox) ProjectDir() string {
	return d.projectDir
}

func (d *Devbox) Config() *devconfig.Config {
	return d.cfg
}

func (d *Devbox) ConfigHash() (string, error) {
	pkgHashes := lo.Map(d.configPackages(), func(i *devpkg.Package, _ int) string { return i.Hash() })
	includeHashes := lo.Map(d.Includes(), func(i plugin.Includable, _ int) string { return i.Hash() })
	h, err := d.cfg.Hash()
	if err != nil {
		return "", err
	}
	return cuecfg.Hash(
		h + strings.Join(pkgHashes, "") + strings.Join(includeHashes, ""),
	)
}

func (d *Devbox) NixPkgsCommitHash() string {
	return d.cfg.NixPkgsCommitHash()
}

func (d *Devbox) Generate(ctx context.Context) error {
	ctx, task := trace.NewTask(ctx, "devboxGenerate")
	defer task.End()

	return errors.WithStack(shellgen.GenerateForPrintEnv(ctx, d))
}

func (d *Devbox) Shell(ctx context.Context) error {
	ctx, task := trace.NewTask(ctx, "devboxShell")
	defer task.End()

	profileDir, err := d.profilePath()
	if err != nil {
		return err
	}

	envs, err := d.ensurePackagesAreInstalledAndComputeEnv(ctx)
	if err != nil {
		return err
	}

	fmt.Fprintln(d.stderr, "Starting a devbox shell...")

	// Used to determine whether we're inside a shell (e.g. to prevent shell inception)
	// TODO: This is likely obsolete but we need to decide what happens when
	// the user does shell-ception. One option is to leave the current shell and
	// join a new one (that way they are not in nested shells.)
	envs[envir.DevboxShellEnabled] = "1"

	if err = createDevboxSymlink(d); err != nil {
		return err
	}

	opts := []ShellOption{
		WithHooksFilePath(shellgen.ScriptPath(d.ProjectDir(), shellgen.HooksFilename)),
		WithProfile(profileDir),
		WithHistoryFile(filepath.Join(d.projectDir, shellHistoryFile)),
		WithProjectDir(d.projectDir),
		WithEnvVariables(envs),
		WithShellStartTime(telemetry.ShellStart()),
	}

	shell, err := NewDevboxShell(d, opts...)
	if err != nil {
		return err
	}

	return shell.Run()
}

func (d *Devbox) RunScript(ctx context.Context, cmdName string, cmdArgs []string) error {
	ctx, task := trace.NewTask(ctx, "devboxRun")
	defer task.End()

	if err := shellgen.WriteScriptsToFiles(d); err != nil {
		return err
	}

	env, err := d.ensurePackagesAreInstalledAndComputeEnv(ctx)
	if err != nil {
		return err
	}
	// Used to determine whether we're inside a shell (e.g. to prevent shell inception)
	// This is temporary because StartServices() needs it but should be replaced with
	// better alternative since devbox run and devbox shell are not the same.
	env["DEVBOX_SHELL_ENABLED"] = "1"

	// wrap the arg in double-quotes, and escape any double-quotes inside it
	for idx, arg := range cmdArgs {
		cmdArgs[idx] = strconv.Quote(arg)
	}

	var cmdWithArgs []string
	if _, ok := d.cfg.Scripts()[cmdName]; ok {
		// it's a script, so replace the command with the script file's path.
		cmdWithArgs = append([]string{shellgen.ScriptPath(d.ProjectDir(), cmdName)}, cmdArgs...)
	} else {
		// Arbitrary commands should also run the hooks, so we write them to a file as well. However, if the
		// command args include env variable evaluations, then they'll be evaluated _before_ the hooks run,
		// which we don't want. So, one solution is to write the entire command and its arguments into the
		// file itself, but that may not be great if the variables contain sensitive information. Instead,
		// we save the entire command (with args) into the DEVBOX_RUN_CMD var, and then the script evals it.
		err := shellgen.WriteScriptFile(d, arbitraryCmdFilename, shellgen.ScriptBody(d, "eval $DEVBOX_RUN_CMD\n"))
		if err != nil {
			return err
		}
		cmdWithArgs = []string{shellgen.ScriptPath(d.ProjectDir(), arbitraryCmdFilename)}
		env["DEVBOX_RUN_CMD"] = strings.Join(append([]string{cmdName}, cmdArgs...), " ")
	}

	return nix.RunScript(d.projectDir, strings.Join(cmdWithArgs, " "), env)
}

// Install ensures that all the packages in the config are installed and
// creates all wrappers, but does not run init hooks. It is used to power
// devbox install cli command.
func (d *Devbox) Install(ctx context.Context) error {
	ctx, task := trace.NewTask(ctx, "devboxInstall")
	defer task.End()

	return d.ensurePackagesAreInstalled(ctx, ensure)
}

func (d *Devbox) ListScripts() []string {
	scripts := d.cfg.Scripts()
	keys := make([]string, len(scripts))
	i := 0
	for k := range scripts {
		keys[i] = k
		i++
	}
	return keys
}

func (d *Devbox) NixEnv(ctx context.Context, opts devopt.NixEnvOpts) (string, error) {
	ctx, task := trace.NewTask(ctx, "devboxNixEnv")
	defer task.End()

	var envs map[string]string
	var err error

	if opts.DontRecomputeEnvironment {
		upToDate, _ := d.lockfile.IsUpToDateAndInstalled()
		if !upToDate {
			cmd := `eval "$(devbox global shellenv --recompute)"`
			if strings.HasSuffix(os.Getenv("SHELL"), "fish") {
				cmd = `devbox global shellenv --recompute | source`
			}
			ux.Finfo(
				d.stderr,
				"Your devbox environment may be out of date. Please run \n\n%s\n\n",
				cmd,
			)
		}

		envs, err = d.computeNixEnv(ctx, true /*usePrintDevEnvCache*/)
	} else {
		envs, err = d.ensurePackagesAreInstalledAndComputeEnv(ctx)
	}

	if err != nil {
		return "", err
	}

	envStr := exportify(envs)

	if opts.RunHooks {
		hooksStr := ". " + shellgen.ScriptPath(d.ProjectDir(), shellgen.HooksFilename)
		envStr = fmt.Sprintf("%s\n%s;\n", envStr, hooksStr)
	}

	return envStr, nil
}

func (d *Devbox) EnvVars(ctx context.Context) ([]string, error) {
	ctx, task := trace.NewTask(ctx, "devboxEnvVars")
	defer task.End()
	// this only returns env variables for the shell environment excluding hooks
	envs, err := d.ensurePackagesAreInstalledAndComputeEnv(ctx)
	if err != nil {
		return nil, err
	}
	return envir.MapToPairs(envs), nil
}

func (d *Devbox) shellEnvHashKey() string {
	// Don't make this a const so we don't use it by itself accidentally
	return "__DEVBOX_SHELLENV_HASH_" + d.projectDirHash()
}

func (d *Devbox) Info(ctx context.Context, pkg string, markdown bool) (string, error) {
	ctx, task := trace.NewTask(ctx, "devboxInfo")
	defer task.End()

	name, version, isVersioned := searcher.ParseVersionedPackage(pkg)
	if !isVersioned {
		name = pkg
		version = "latest"
	}

	packageVersion, err := searcher.Client().Resolve(name, version)
	if err != nil {
		if !errors.Is(err, searcher.ErrNotFound) {
			return "", usererr.WithUserMessage(err, "Package %q not found\n", pkg)
		}

		packageVersion = nil
		// fallthrough to below
	}

	if packageVersion == nil {
		return "", usererr.WithUserMessage(err, "Package %q not found\n", pkg)
	}

	// we should only have one result
	info := fmt.Sprintf(
		"%s%s %s\n%s\n",
		lo.Ternary(markdown, "## ", ""),
		packageVersion.Name,
		packageVersion.Version,
		packageVersion.Summary,
	)
	readme, err := plugin.Readme(
		ctx,
		devpkg.PackageFromString(pkg, d.lockfile),
		d.projectDir,
		markdown,
	)
	if err != nil {
		return "", err
	}
	return info + readme, nil
}

// GenerateDevcontainer generates devcontainer.json and Dockerfile for vscode run-in-container
// and GitHub Codespaces
func (d *Devbox) GenerateDevcontainer(ctx context.Context, generateOpts devopt.GenerateOpts) error {
	ctx, task := trace.NewTask(ctx, "devboxGenerateDevcontainer")
	defer task.End()

	// construct path to devcontainer directory
	devContainerPath := filepath.Join(d.projectDir, ".devcontainer/")
	devContainerJSONPath := filepath.Join(devContainerPath, "devcontainer.json")
	dockerfilePath := filepath.Join(devContainerPath, "Dockerfile")

	// check if devcontainer.json or Dockerfile exist
	filesExist := fileutil.Exists(devContainerJSONPath) || fileutil.Exists(dockerfilePath)
	if !generateOpts.Force && filesExist {
		return usererr.New(
			"Files devcontainer.json or Dockerfile are already present in .devcontainer/. " +
				"Remove the files or use --force to overwrite them.",
		)
	}

	// create directory
	err := os.MkdirAll(devContainerPath, os.ModePerm)
	if err != nil {
		return redact.Errorf("error creating dev container directory in <project>/%s: %w",
			redact.Safe(filepath.Base(devContainerPath)), err)
	}

	// Setup generate parameters
	gen := &generate.Options{
		Path:           devContainerPath,
		RootUser:       generateOpts.RootUser,
		IsDevcontainer: true,
		Pkgs:           d.PackageNames(),
		LocalFlakeDirs: d.getLocalFlakesDirs(),
	}

	// generate dockerfile
	err = gen.CreateDockerfile(ctx)
	if err != nil {
		return redact.Errorf("error generating dev container Dockerfile in <project>/%s: %w",
			redact.Safe(filepath.Base(devContainerPath)), err)
	}
	// generate devcontainer.json
	err = gen.CreateDevcontainer(ctx)
	if err != nil {
		return redact.Errorf("error generating devcontainer.json in <project>/%s: %w",
			redact.Safe(filepath.Base(devContainerPath)), err)
	}
	return nil
}

// GenerateDockerfile generates a Dockerfile that replicates the devbox shell
func (d *Devbox) GenerateDockerfile(ctx context.Context, generateOpts devopt.GenerateOpts) error {
	ctx, task := trace.NewTask(ctx, "devboxGenerateDockerfile")
	defer task.End()

	dockerfilePath := filepath.Join(d.projectDir, "Dockerfile")
	// check if Dockerfile doesn't exist
	filesExist := fileutil.Exists(dockerfilePath)
	if !generateOpts.Force && filesExist {
		return usererr.New(
			"Dockerfile is already present in the current directory. " +
				"Remove it or use --force to overwrite it.",
		)
	}

	// Setup Generate parameters
	gen := &generate.Options{
		Path:           d.projectDir,
		RootUser:       generateOpts.RootUser,
		IsDevcontainer: false,
		Pkgs:           d.PackageNames(),
		LocalFlakeDirs: d.getLocalFlakesDirs(),
	}

	// generate dockerfile
	return errors.WithStack(gen.CreateDockerfile(ctx))
}

func PrintEnvrcContent(w io.Writer, envFlags devopt.EnvFlags) error {
	return generate.EnvrcContent(w, envFlags)
}

// GenerateEnvrcFile generates a .envrc file that makes direnv integration convenient
func (d *Devbox) GenerateEnvrcFile(ctx context.Context, force bool, envFlags devopt.EnvFlags) error {
	ctx, task := trace.NewTask(ctx, "devboxGenerateEnvrc")
	defer task.End()

	envrcfilePath := filepath.Join(d.projectDir, ".envrc")
	filesExist := fileutil.Exists(envrcfilePath)
	if !force && filesExist {
		return usererr.New(
			"A .envrc is already present in the current directory. " +
				"Remove it or use --force to overwrite it.",
		)
	}
	// confirm .envrc doesn't exist and don't overwrite an existing .envrc
	if err := nix.EnsureNixInstalled(
		d.stderr, func() *bool { return lo.ToPtr(false) },
	); err != nil {
		return err
	}

	// generate all shell files to ensure we can refer to them in the .envrc script
	if err := d.ensurePackagesAreInstalled(ctx, ensure); err != nil {
		return err
	}

	// .envrc file creation
	err := generate.CreateEnvrc(ctx, d.projectDir, envFlags)
	if err != nil {
		return errors.WithStack(err)
	}
	ux.Fsuccess(d.stderr, "generated .envrc file\n")
	if cmdutil.Exists("direnv") {
		cmd := exec.Command("direnv", "allow")
		err := cmd.Run()
		if err != nil {
			return errors.WithStack(err)
		}
		ux.Fsuccess(d.stderr, "ran `direnv allow`\n")
	}
	return nil
}

// saveCfg writes the config file to the devbox directory.
func (d *Devbox) saveCfg() error {
	return d.cfg.SaveTo(d.ProjectDir())
}

func (d *Devbox) Services() (services.Services, error) {
	pluginSvcs, err := d.pluginManager.GetServices(d.InstallablePackages(), d.cfg.Include)
	if err != nil {
		return nil, err
	}

	userSvcs := services.FromUserProcessCompose(d.projectDir, d.customProcessComposeFile)

	svcSet := lo.Assign(pluginSvcs, userSvcs)
	keys := make([]string, 0, len(svcSet))
	for k := range svcSet {
		keys = append(keys, k)
	}
	slices.Sort(keys)

	result := services.Services{}
	for _, k := range keys {
		result[k] = svcSet[k]
	}

	return result, nil
}

func (d *Devbox) StartServices(ctx context.Context, serviceNames ...string) error {
	if !d.IsEnvEnabled() {
		return d.RunScript(ctx, "devbox", append([]string{"services", "start"}, serviceNames...))
	}

	if !services.ProcessManagerIsRunning(d.projectDir) {
		fmt.Fprintln(d.stderr, "Process-compose is not running. Starting it now...")
		fmt.Fprintln(d.stderr, "\nNOTE: We recommend using `devbox services up` to start process-compose and your services")
		return d.StartProcessManager(ctx, serviceNames, true, "")
	}

	svcSet, err := d.Services()
	if err != nil {
		return err
	}

	if len(svcSet) == 0 {
		return usererr.New("No services found in your project")
	}

	for _, s := range serviceNames {
		if _, ok := svcSet[s]; !ok {
			return usererr.New(fmt.Sprintf("Service %s not found in your project", s))
		}
	}

	for _, s := range serviceNames {
		err := services.StartServices(ctx, d.stderr, s, d.projectDir)
		if err != nil {
			fmt.Fprintf(d.stderr, "Error starting service %s: %s", s, err)
		} else {
			fmt.Fprintf(d.stderr, "Service %s started successfully", s)
		}
	}
	return nil
}

func (d *Devbox) StopServices(ctx context.Context, allProjects bool, serviceNames ...string) error {
	if !d.IsEnvEnabled() {
		args := []string{"services", "stop"}
		args = append(args, serviceNames...)
		if allProjects {
			args = append(args, "--all-projects")
		}
		return d.RunScript(ctx, "devbox", args)
	}

	if allProjects {
		return services.StopAllProcessManagers(ctx, d.stderr)
	}

	if !services.ProcessManagerIsRunning(d.projectDir) {
		return usererr.New("Process manager is not running. Run `devbox services up` to start it.")
	}

	if len(serviceNames) == 0 {
		return services.StopProcessManager(ctx, d.projectDir, d.stderr)
	}

	svcSet, err := d.Services()
	if err != nil {
		return err
	}

	for _, s := range serviceNames {
		if _, ok := svcSet[s]; !ok {
			return usererr.New(fmt.Sprintf("Service %s not found in your project", s))
		}
		err := services.StopServices(ctx, s, d.projectDir, d.stderr)
		if err != nil {
			fmt.Fprintf(d.stderr, "Error stopping service %s: %s", s, err)
		}
	}
	return nil
}

func (d *Devbox) ListServices(ctx context.Context) error {
	if !d.IsEnvEnabled() {
		return d.RunScript(ctx, "devbox", []string{"services", "ls"})
	}

	svcSet, err := d.Services()
	if err != nil {
		return err
	}

	if len(svcSet) == 0 {
		fmt.Fprintln(d.stderr, "No services found in your project")
		return nil
	}

	if !services.ProcessManagerIsRunning(d.projectDir) {
		fmt.Fprintln(d.stderr, "No services currently running. Run `devbox services up` to start them:")
		fmt.Fprintln(d.stderr, "")
		for _, s := range svcSet {
			fmt.Fprintf(d.stderr, "  %s\n", s.Name)
		}
		return nil
	}
	tw := tabwriter.NewWriter(d.stderr, 3, 2, 8, ' ', tabwriter.TabIndent)
	pcSvcs, err := services.ListServices(ctx, d.projectDir, d.stderr)
	if err != nil {
		fmt.Fprintln(d.stderr, "Error listing services: ", err)
	} else {
		fmt.Fprintln(d.stderr, "Services running in process-compose:")
		fmt.Fprintln(tw, "NAME\tSTATUS\tEXIT CODE")
		for _, s := range pcSvcs {
			fmt.Fprintf(tw, "%s\t%s\t%d\n", s.Name, s.Status, s.ExitCode)
		}
		tw.Flush()
	}
	return nil
}

func (d *Devbox) RestartServices(ctx context.Context, serviceNames ...string) error {
	if !d.IsEnvEnabled() {
		return d.RunScript(ctx, "devbox", append([]string{"services", "restart"}, serviceNames...))
	}

	if !services.ProcessManagerIsRunning(d.projectDir) {
		fmt.Fprintln(d.stderr, "Process-compose is not running. Starting it now...")
		fmt.Fprintln(d.stderr, "\nTip: We recommend using `devbox services up` to start process-compose and your services")
		return d.StartProcessManager(ctx, serviceNames, true, "")
	}

	// TODO: Restart with no services should restart the _currently running_ services. This means we should get the list of running services from the process-compose, then restart them all.

	svcSet, err := d.Services()
	if err != nil {
		return err
	}

	for _, s := range serviceNames {
		if _, ok := svcSet[s]; !ok {
			return usererr.New(fmt.Sprintf("Service %s not found in your project", s))
		}
		err := services.RestartServices(ctx, s, d.projectDir, d.stderr)
		if err != nil {
			fmt.Printf("Error restarting service %s: %s", s, err)
		} else {
			fmt.Printf("Service %s restarted", s)
		}
	}
	return nil
}

func (d *Devbox) StartProcessManager(
	ctx context.Context,
	requestedServices []string,
	background bool,
	processComposeFileOrDir string,
) error {
	if !d.IsEnvEnabled() {
		args := []string{"services", "up"}
		args = append(args, requestedServices...)
		if processComposeFileOrDir != "" {
			args = append(args, "--process-compose-file", processComposeFileOrDir)
		}
		if background {
			args = append(args, "--background")
		}
		return d.RunScript(ctx, "devbox", args)
	}

	svcs, err := d.Services()
	if err != nil {
		return err
	}

	if len(svcs) == 0 {
		return usererr.New("No services found in your project")
	}

	for _, s := range requestedServices {
		if _, ok := svcs[s]; !ok {
			return usererr.New(fmt.Sprintf("Service %s not found in your project", s))
		}
	}

	processComposePath, err := utilityLookPath("process-compose")
	if err != nil {
		fmt.Fprintln(d.stderr, "Installing process-compose. This may take a minute but will only happen once.")
		if err = d.addDevboxUtilityPackage(ctx, "github:F1bonacc1/process-compose/v0.43.1"); err != nil {
			return err
		}

		// re-lookup the path to process-compose
		processComposePath, err = utilityLookPath("process-compose")
		if err != nil {
			fmt.Fprintln(d.stderr, "failed to find process-compose after installing it.")
			return err
		}
	}

	// Start the process manager

	return services.StartProcessManager(
		ctx,
		d.stderr,
		requestedServices,
		svcs,
		d.projectDir,
		processComposePath,
		background,
	)
}

// computeNixEnv computes the set of environment variables that define a Devbox
// environment. The "devbox run" and "devbox shell" commands source these
// variables into a shell before executing a command or showing an interactive
// prompt.
//
// The process for building the environment involves layering sets of
// environment variables on top of each other, with each layer overwriting any
// duplicate keys from the previous:
//
//  1. Copy variables from the current environment except for those in
//     ignoreCurrentEnvVar, such as PWD and SHELL.
//  2. Copy variables from "nix print-dev-env" except for those in
//     ignoreDevEnvVar, such as TMPDIR and HOME.
//  3. Copy variables from Devbox plugins.
//  4. Set PATH to the concatenation of the PATHs from step 3, step 2, and
//     step 1 (in that order).
//
// The final result is a set of environment variables where Devbox plugins have
// the highest priority, then Nix environment variables, and then variables
// from the current environment. Similarly, the PATH gives Devbox plugin
// binaries the highest priority, then Nix packages, and then non-Nix
// programs.
//
// Note that the shellrc.tmpl template (which sources this environment) does
// some additional processing. The computeNixEnv environment won't necessarily
// represent the final "devbox run" or "devbox shell" environments.
// TODO: Rename to computeDevboxEnv?
func (d *Devbox) computeNixEnv(ctx context.Context, usePrintDevEnvCache bool) (map[string]string, error) {
	defer trace.StartRegion(ctx, "computeNixEnv").End()

	// Append variables from current env if --pure is not passed
	currentEnv := os.Environ()
	env, err := d.parseEnvAndExcludeSpecialCases(currentEnv)
	if err != nil {
		return nil, err
	}

	// check if contents of .envrc is old and print warning
	if !usePrintDevEnvCache {
		err := d.checkOldEnvrc()
		if err != nil {
			return nil, err
		}
	}

	debug.Log("current environment PATH is: %s", env["PATH"])

	originalEnv := make(map[string]string, len(env))
	maps.Copy(originalEnv, env)

	vaf, err := d.nix.PrintDevEnv(ctx, &nix.PrintDevEnvArgs{
		FlakeDir:             d.flakeDir(),
		PrintDevEnvCachePath: d.nixPrintDevEnvCachePath(),
		UsePrintDevEnvCache:  usePrintDevEnvCache,
	})
	if err != nil {
		return nil, err
	}

	// Add environment variables from "nix print-dev-env" except for a few
	// special ones we need to ignore.
	for key, val := range vaf.Variables {
		// We only care about "exported" because the var and array types seem to only be used by nix-defined
		// functions that we don't need (like genericBuild). For reference, each type translates to bash as follows:
		// var: export VAR=VAL
		// exported: export VAR=VAL
		// array: declare -a VAR=('VAL1' 'VAL2' )
		if val.Type != "exported" {
			continue
		}

		// SSL_CERT_FILE is a special-case. We only ignore it if it's
		// set to a specific value. This emulates the behavior of
		// "nix develop".
		if key == "SSL_CERT_FILE" && val.Value.(string) == "/no-cert-file.crt" {
			continue
		}

		// Certain variables get set to invalid values after Nix builds
		// the shell environment. For example, HOME=/homeless-shelter
		// and TMPDIR points to a missing directory. We want to ignore
		// those values and just use the values from the current
		// environment instead.
		if ignoreDevEnvVar[key] {
			continue
		}

		env[key] = val.Value.(string)
	}

	// These variables are only needed for shell, but we include them here in the computed env
	// for both shell and run in order to be as identical as possible.
	env["__ETC_PROFILE_NIX_SOURCED"] = "1" // Prevent user init file from loading nix profiles

	debug.Log("nix environment PATH is: %s", env)

	// Add any vars defined in plugins.
	// TODO: Now that we have bin wrappers, this may can eventually be removed.
	// We still need to be able to add env variables to non-service binaries
	// (e.g. ruby). This would involve understanding what binaries are associated
	// to a given plugin.
	pluginEnv, err := d.pluginManager.Env(d.InstallablePackages(), d.cfg.Include, env)
	if err != nil {
		return nil, err
	}

	addEnvIfNotPreviouslySetByDevbox(env, pluginEnv)

	env["PATH"] = envpath.JoinPathLists(
		nix.ProfileBinPath(d.projectDir),
		env["PATH"],
	)

	if !d.OmitBinWrappersFromPath {
		env["PATH"] = envpath.JoinPathLists(
			filepath.Join(d.projectDir, plugin.WrapperBinPath),
			env["PATH"],
		)
	}

	env["PATH"], err = d.addUtilitiesToPath(ctx, env["PATH"])
	if err != nil {
		return nil, err
	}

	// Include env variables in devbox.json
	configEnv, err := d.configEnvs(ctx, env)
	if err != nil {
		return nil, err
	}
	addEnvIfNotPreviouslySetByDevbox(env, configEnv)

	markEnvsAsSetByDevbox(pluginEnv, configEnv)

	nixEnvPath := env["PATH"]
	debug.Log("PATH after plugins and config is: %s", nixEnvPath)

	// We filter out nix store paths of devbox-packages (represented here as buildInputs).
	// Motivation: if a user removes a package from their devbox it should no longer
	// be available in their environment.
	buildInputs := strings.Split(env["buildInputs"], " ")
	nixEnvPath = filterPathList(nixEnvPath, func(path string) bool {
		for _, input := range buildInputs {
			// input is of the form: /nix/store/<hash>-<package-name>-<version>
			// path is of the form: /nix/store/<hash>-<package-name>-<version>/bin
			if strings.TrimSpace(input) != "" && strings.HasPrefix(path, input) {
				debug.Log("returning false for path %s and input %s\n", path, input)
				return false
			}
		}
		return true
	})
	debug.Log("PATH after filtering with buildInputs (%v) is: %s", buildInputs, nixEnvPath)

	runXPaths, err := d.RunXPaths(ctx)
	if err != nil {
		return nil, err
	}
	nixEnvPath = envpath.JoinPathLists(nixEnvPath, runXPaths)

	pathStack := envpath.Stack(env, originalEnv)
	pathStack.Push(env, d.projectDirHash(), nixEnvPath, d.preservePathStack)
	env["PATH"] = pathStack.Path(env)
	debug.Log("New path stack is: %s", pathStack)

	debug.Log("computed environment PATH is: %s", env["PATH"])

	d.setCommonHelperEnvVars(env)

	if !d.pure {
		// preserve the original XDG_DATA_DIRS by prepending to it
		env["XDG_DATA_DIRS"] = envpath.JoinPathLists(env["XDG_DATA_DIRS"], os.Getenv("XDG_DATA_DIRS"))
	}

	for k, v := range d.env {
		env[k] = v
	}

	return env, d.addHashToEnv(env)
}

// ensurePackagesAreInstalledAndComputeEnv does what it says :P
func (d *Devbox) ensurePackagesAreInstalledAndComputeEnv(
	ctx context.Context,
) (map[string]string, error) {
	defer debug.FunctionTimer().End()

	// When ensurePackagesAreInstalled is called with ensure=true, it always
	// returns early if the lockfile is up to date. So we don't need to check here
	if err := d.ensurePackagesAreInstalled(ctx, ensure); err != nil {
		return nil, err
	}

	// Since ensurePackagesAreInstalled calls computeNixEnv when not up do date,
	// it's ok to use usePrintDevEnvCache=true here always. This does end up
	// doing some non-nix work twice if lockfile is not up to date.
	// TODO: Improve this to avoid extra work.
	return d.computeNixEnv(ctx, true)
}

func (d *Devbox) nixPrintDevEnvCachePath() string {
	return filepath.Join(d.projectDir, ".devbox/.nix-print-dev-env-cache")
}

func (d *Devbox) flakeDir() string {
	return filepath.Join(d.projectDir, ".devbox/gen/flake")
}

// ConfigPackageNames returns the package names as defined in devbox.json
func (d *Devbox) PackageNames() []string {
	// TODO savil: centralize implementation by calling d.configPackages and getting pkg.Raw
	// Skipping for now to avoid propagating the error value.
	return d.cfg.Packages.VersionedNames()
}

// configPackages returns the packages that are defined in devbox.json
// NOTE: the return type is different from devconfig.Packages
func (d *Devbox) configPackages() []*devpkg.Package {
	return devpkg.PackagesFromConfig(d.cfg, d.lockfile)
}

// InstallablePackages returns the packages that are to be installed
func (d *Devbox) InstallablePackages() []*devpkg.Package {
	return lo.Filter(d.configPackages(), func(pkg *devpkg.Package, _ int) bool {
		return pkg.IsInstallable()
	})
}

// AllInstallablePackages returns installable user packages and plugin
// packages concatenated in correct order
func (d *Devbox) AllInstallablePackages() ([]*devpkg.Package, error) {
	userPackages := d.InstallablePackages()
	return d.PluginManager().ProcessPluginPackages(userPackages)
}

func (d *Devbox) Includes() []plugin.Includable {
	includes := []plugin.Includable{}
	for _, includePath := range d.cfg.Include {
		if include, err := d.pluginManager.ParseInclude(includePath); err == nil {
			includes = append(includes, include)
		}
	}
	return includes
}

func (d *Devbox) HasDeprecatedPackages() bool {
	for _, pkg := range d.configPackages() {
		if pkg.IsLegacy() {
			return true
		}
	}
	return false
}

func (d *Devbox) findPackageByName(name string) (*devpkg.Package, error) {
	if name == "" {
		return nil, errors.New("package name cannot be empty")
	}
	results := map[*devpkg.Package]bool{}
	for _, pkg := range d.configPackages() {
		if pkg.Raw == name || pkg.CanonicalName() == name {
			results[pkg] = true
		}
	}
	if len(results) > 1 {
		return nil, usererr.New(
			"found multiple packages with name %s: %s. Please specify version",
			name,
			lo.Keys(results),
		)
	}
	if len(results) == 0 {
		return nil, usererr.WithUserMessage(
			searcher.ErrNotFound, "no package found with name %s", name)
	}
	return lo.Keys(results)[0], nil
}

func (d *Devbox) checkOldEnvrc() error {
	envrcPath := filepath.Join(d.ProjectDir(), ".envrc")
	noUpdate, err := strconv.ParseBool(os.Getenv("DEVBOX_NO_ENVRC_UPDATE"))
	if err != nil {
		// DEVBOX_NO_ENVRC_UPDATE is either not set or invalid
		// so we consider it the same as false
		noUpdate = false
	}
	// check if user has an old version of envrc
	if fileutil.Exists(envrcPath) && !noUpdate {
		isNewEnvrc, err := fileutil.FileContains(
			envrcPath,
			"eval \"$(devbox generate direnv --print-envrc)\"",
		)
		if err != nil {
			return err
		}
		if !isNewEnvrc {
			ux.Fwarning(
				d.stderr,
				"Your .envrc file seems to be out of date. "+
					"Run `devbox generate direnv --force` to update it.\n"+
					"Or silence this warning by setting DEVBOX_NO_ENVRC_UPDATE=1 env variable.\n",
			)
		}
	}
	return nil
}

// configEnvs takes the existing environment (nix + plugin) and adds env
// variables defined in Config. It also parses variables in config
// that are referenced by $VAR or ${VAR} and replaces them with
// their value in the existing env variables. Note, this doesn't
// allow env variables from outside the shell to be referenced so
// no leaked variables are caused by this function.
func (d *Devbox) configEnvs(
	ctx context.Context,
	existingEnv map[string]string,
) (map[string]string, error) {
	env, err := d.cfg.ComputedEnv(ctx, d.ProjectDir())
	if err != nil {
		return nil, err
	}
	return conf.OSExpandEnvMap(env, existingEnv, d.ProjectDir()), nil
}

// ignoreCurrentEnvVar contains environment variables that Devbox should remove
// from the slice of [os.Environ] variables before sourcing them. These are
// variables that are set automatically by a new shell.
var ignoreCurrentEnvVar = map[string]bool{
	envir.DevboxLatestVersion: true,

	// Devbox may change the working directory of the shell, so using the
	// original PWD and OLDPWD would be wrong.
	"PWD":    true,
	"OLDPWD": true,

	// SHLVL is the number of nested shells. Copying it would give the
	// Devbox shell the same level as the parent shell.
	"SHLVL": true,

	// The parent shell isn't guaranteed to be the same as the Devbox shell.
	"SHELL": true,

	// The "_" variable is read-only, so we ignore it to avoid attempting to write it later.
	"_": true,
}

// ignoreDevEnvVar contains environment variables that Devbox should remove from
// the slice of [Devbox.PrintDevEnv] variables before sourcing them.
//
// This list comes directly from the "nix develop" source:
// https://github.com/NixOS/nix/blob/f08ad5bdbac02167f7d9f5e7f9bab57cf1c5f8c4/src/nix/develop.cc#L257-L275
var ignoreDevEnvVar = map[string]bool{
	"BASHOPTS":           true,
	"HOME":               true,
	"NIX_BUILD_TOP":      true,
	"NIX_ENFORCE_PURITY": true,
	"NIX_LOG_FD":         true,
	"NIX_REMOTE":         true,
	"PPID":               true,
	"SHELL":              true,
	"SHELLOPTS":          true,
	"TEMP":               true,
	"TEMPDIR":            true,
	"TERM":               true,
	"TMP":                true,
	"TMPDIR":             true,
	"TZ":                 true,
	"UID":                true,
}

// setCommonHelperEnvVars sets environment variables that are required by some
// common setups (e.g. gradio, rust)
func (d *Devbox) setCommonHelperEnvVars(env map[string]string) {
	profileLibDir := filepath.Join(d.projectDir, nix.ProfilePath, "lib")
	env["LD_LIBRARY_PATH"] = envpath.JoinPathLists(profileLibDir, env["LD_LIBRARY_PATH"])
	env["LIBRARY_PATH"] = envpath.JoinPathLists(profileLibDir, env["LIBRARY_PATH"])
}

// nixBins returns the paths to all the nix binaries that are installed by
// the flake. If there are conflicts, it returns the first one it finds of a
// give name. This matches how nix flakes behaves if there are conflicts in
// buildInputs
func (d *Devbox) nixBins(env map[string]string) ([]string, error) {
	dirs := strings.Split(env["buildInputs"], " ")
	bins := map[string]string{}
	for _, dir := range dirs {
		binPath := filepath.Join(dir, "bin")
		if _, err := os.Stat(binPath); errors.Is(err, fs.ErrNotExist) {
			continue
		}
		files, err := os.ReadDir(binPath)
		if err != nil {
			return nil, errors.WithStack(err)
		}
		for _, file := range files {
			if _, alreadySet := bins[file.Name()]; !alreadySet {
				bins[file.Name()] = filepath.Join(binPath, file.Name())
			}
		}
	}
	return lo.Values(bins), nil
}

func (d *Devbox) projectDirHash() string {
	hash, _ := cuecfg.Hash(d.projectDir)
	return hash
}

func (d *Devbox) addHashToEnv(env map[string]string) error {
	hash, err := cuecfg.Hash(env)
	if err == nil {
		env[d.shellEnvHashKey()] = hash
	}
	return err
}

// parseEnvAndExcludeSpecialCases converts env as []string to map[string]string
// In case of pure shell, it leaks HOME and it leaks PATH with some modifications
func (d *Devbox) parseEnvAndExcludeSpecialCases(currentEnv []string) (map[string]string, error) {
	env := make(map[string]string, len(currentEnv))
	for _, kv := range currentEnv {
		key, val, found := strings.Cut(kv, "=")
		if !found {
			return nil, errors.Errorf("expected \"=\" in keyval: %s", kv)
		}
		if ignoreCurrentEnvVar[key] {
			continue
		}
		// handling special cases to for pure shell
		// Passing HOME for pure shell to leak through otherwise devbox binary won't work
		// We also include PATH to find the nix installation. It is cleaned for pure mode below
		// TERM leaking through is to enable colored text in the pure shell
		if !d.pure || key == "HOME" || key == "PATH" || key == "TERM" {
			env[key] = val
		}
	}

	// handling special case for PATH
	if d.pure {
		// Finding nix executables in path and passing it through
		// As well as adding devbox itself to PATH
		// Both are needed for devbox commands inside pure shell to work
		includedInPath, err := findNixInPATH(env)
		if err != nil {
			return nil, err
		}
		includedInPath = append(includedInPath, dotdevboxBinPath(d))
		env["PATH"] = envpath.JoinPathLists(includedInPath...)
	}
	return env, nil
}

// ExportifySystemPathWithoutWrappers is a small utility to filter WrapperBin paths from PATH
func ExportifySystemPathWithoutWrappers() string {
	path := []string{}
	for _, p := range strings.Split(os.Getenv("PATH"), string(filepath.ListSeparator)) {
		// Intentionally do not include projectDir with plugin.WrapperBinPath so that
		// we filter out bin-wrappers for devbox-global and devbox-project.
		if !strings.Contains(p, plugin.WrapperBinPath) {
			path = append(path, p)
		}
	}

	envs := map[string]string{
		"PATH": strings.Join(path, string(filepath.ListSeparator)),
	}

	return exportify(envs)
}

func (d *Devbox) PluginManager() *plugin.Manager {
	return d.pluginManager
}

func (d *Devbox) Lockfile() *lock.File {
	return d.lockfile
}

<<<<<<< HEAD
func (d *Devbox) RunXPaths() (string, error) {
	runxBinPath := filepath.Join(d.projectDir, ".devbox", "virtenv", "runx", "bin")
	if err := os.RemoveAll(runxBinPath); err != nil {
		return "", err
	}
	if err := fileutil.EnsureDirExists(runxBinPath, 0o755, false); err != nil {
		return "", err
	}
=======
func (d *Devbox) RunXPaths(ctx context.Context) (string, error) {
>>>>>>> ca4d880d
	packages := lo.Filter(d.InstallablePackages(), devpkg.IsRunX)
	for _, pkg := range packages {
<<<<<<< HEAD
		paths, err := runx.Install(pkg.RunXPath())
=======
		lockedPkg, err := d.lockfile.Resolve(pkg.Raw)
		if err != nil {
			return "", err
		}
		p, err := pkgtype.RunXClient().Install(ctx, lockedPkg.Resolved)
>>>>>>> ca4d880d
		if err != nil {
			return "", err
		}
		for _, path := range paths {
			// create symlink to all files in p
			files, err := os.ReadDir(path)
			if err != nil {
				return "", err
			}
			for _, file := range files {
				src := filepath.Join(path, file.Name())
				dst := filepath.Join(runxBinPath, file.Name())
				if err := os.Symlink(src, dst); err != nil && errors.Is(err, os.ErrExist) {
					return "", err
				}
			}
		}
	}
	return runxBinPath, nil
}<|MERGE_RESOLUTION|>--- conflicted
+++ resolved
@@ -1209,8 +1209,7 @@
 	return d.lockfile
 }
 
-<<<<<<< HEAD
-func (d *Devbox) RunXPaths() (string, error) {
+func (d *Devbox) RunXPaths(ctx context.Context) (string, error) {
 	runxBinPath := filepath.Join(d.projectDir, ".devbox", "virtenv", "runx", "bin")
 	if err := os.RemoveAll(runxBinPath); err != nil {
 		return "", err
@@ -1218,20 +1217,13 @@
 	if err := fileutil.EnsureDirExists(runxBinPath, 0o755, false); err != nil {
 		return "", err
 	}
-=======
-func (d *Devbox) RunXPaths(ctx context.Context) (string, error) {
->>>>>>> ca4d880d
 	packages := lo.Filter(d.InstallablePackages(), devpkg.IsRunX)
 	for _, pkg := range packages {
-<<<<<<< HEAD
-		paths, err := runx.Install(pkg.RunXPath())
-=======
 		lockedPkg, err := d.lockfile.Resolve(pkg.Raw)
 		if err != nil {
 			return "", err
 		}
-		p, err := pkgtype.RunXClient().Install(ctx, lockedPkg.Resolved)
->>>>>>> ca4d880d
+		paths, err := pkgtype.RunXClient().Install(ctx, lockedPkg.Resolved)
 		if err != nil {
 			return "", err
 		}
