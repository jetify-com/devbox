// Copyright 2022 Jetpack Technologies Inc and contributors. All rights reserved.
// Use of this source code is governed by the license in the LICENSE file.

// Package impl creates isolated development environments.
package impl

import (
	"context"
	"fmt"
	"io"
	"os"
	"os/exec"
	"path/filepath"
	"runtime/trace"
	"strconv"
	"strings"

	"github.com/AlecAivazis/survey/v2"
	"github.com/fatih/color"
	"github.com/pkg/errors"
	"github.com/samber/lo"
	"go.jetpack.io/devbox/internal/boxcli/featureflag"
	"go.jetpack.io/devbox/internal/boxcli/generate"
	"go.jetpack.io/devbox/internal/boxcli/usererr"
	"go.jetpack.io/devbox/internal/conf"
	"go.jetpack.io/devbox/internal/cuecfg"
	"go.jetpack.io/devbox/internal/debug"
	"go.jetpack.io/devbox/internal/fileutil"
	"go.jetpack.io/devbox/internal/initrec"
	"go.jetpack.io/devbox/internal/nix"
	"go.jetpack.io/devbox/internal/pkgslice"
	"go.jetpack.io/devbox/internal/planner"
	"go.jetpack.io/devbox/internal/planner/plansdk"
	"go.jetpack.io/devbox/internal/plugin"
	"go.jetpack.io/devbox/internal/services"
	"go.jetpack.io/devbox/internal/telemetry"
<<<<<<< HEAD
	"go.jetpack.io/devbox/internal/wrapnix"
=======
	"go.jetpack.io/devbox/internal/ux"
>>>>>>> d34266ba
)

const (
	// configFilename is name of the JSON file that defines a devbox environment.
	configFilename = "devbox.json"

	// shellHistoryFile keeps the history of commands invoked inside devbox shell
	shellHistoryFile = ".devbox/shell_history"

	scriptsDir           = ".devbox/gen/scripts"
	hooksFilename        = ".hooks"
	arbitraryCmdFilename = ".cmd"
)

func InitConfig(dir string, writer io.Writer) (created bool, err error) {
	cfgPath := filepath.Join(dir, configFilename)

	config := &Config{
		Nixpkgs: NixpkgsConfig{
			Commit: plansdk.DefaultNixpkgsCommit,
		},
	}
	if featureflag.EnvConfig.Enabled() {
		// TODO: after removing feature flag we can decide if we want
		// to have omitempty for Env in Config or not.
		config.Env = map[string]string{}
	}
	// package suggestion
	pkgsToSuggest, err := initrec.Get(dir)
	if err != nil {
		return false, err
	}
	if len(pkgsToSuggest) > 0 {
		s := fmt.Sprintf("devbox add %s", strings.Join(pkgsToSuggest, " "))
		fmt.Fprintf(
			writer,
			"We detected extra packages you may need. To install them, run `%s`\n",
			color.HiYellowString(s),
		)
	}

	return cuecfg.InitFile(cfgPath, config)
}

type Devbox struct {
	cfg *Config
	// projectDir is the directory where the config file (devbox.json) resides
	projectDir    string
	pluginManager *plugin.Manager
	writer        io.Writer
}

func Open(path string, writer io.Writer) (*Devbox, error) {
	projectDir, err := findProjectDir(path)
	if err != nil {
		return nil, err
	}
	cfgPath := filepath.Join(projectDir, configFilename)

	cfg, err := ReadConfig(cfgPath)
	if err != nil {
		return nil, errors.WithStack(err)
	}

	if err = upgradeConfig(cfg, cfgPath); err != nil {
		return nil, err
	}

	box := &Devbox{
		cfg:           cfg,
		projectDir:    projectDir,
		pluginManager: plugin.NewManager(),
		writer:        writer,
	}
	return box, nil
}

func (d *Devbox) ProjectDir() string {
	return d.projectDir
}

func (d *Devbox) Config() *Config {
	return d.cfg
}

func (d *Devbox) ShellPlan() (*plansdk.ShellPlan, error) {
	shellPlan := planner.GetShellPlan(d.projectDir, d.mergedPackages())
	shellPlan.DevPackages = pkgslice.Unique(append(d.localPackages(), shellPlan.DevPackages...))
	shellPlan.GlobalPackages = d.globalPackages()

	nixpkgsInfo, err := plansdk.GetNixpkgsInfo(d.cfg.Nixpkgs.Commit)
	if err != nil {
		return nil, err
	}
	shellPlan.NixpkgsInfo = nixpkgsInfo

	if len(shellPlan.GlobalPackages) > 0 {
		if globalHash := d.globalCommitHash(); globalHash != "" {
			globalNixpkgsInfo, err := plansdk.GetNixpkgsInfo(globalHash)
			if err != nil {
				return nil, err
			}
			shellPlan.GlobalNixpkgsInfo = globalNixpkgsInfo
		}
	}

	return shellPlan, nil
}

func (d *Devbox) Generate() error {
	return errors.WithStack(d.generateShellFiles())
}

func (d *Devbox) Shell() error {
	ctx, task := trace.NewTask(context.Background(), "devboxShell")
	defer task.End()

	if err := d.ensurePackagesAreInstalled(ctx, ensure); err != nil {
		return err
	}
	fmt.Fprintln(d.writer, "Starting a devbox shell...")

	profileDir, err := d.profilePath()
	if err != nil {
		return err
	}

	pluginHooks, err := plugin.InitHooks(d.mergedPackages(), d.projectDir)
	if err != nil {
		return err
	}

	env, err := d.computeNixEnv(ctx)
	if err != nil {
		return err
	}

	shellStartTime := os.Getenv("DEVBOX_SHELL_START_TIME")
	if shellStartTime == "" {
		shellStartTime = telemetry.UnixTimestampFromTime(telemetry.CommandStartTime())
	}

	opts := []ShellOption{
		WithPluginInitHook(strings.Join(pluginHooks, "\n")),
		WithProfile(profileDir),
		WithHistoryFile(filepath.Join(d.projectDir, shellHistoryFile)),
		WithProjectDir(d.projectDir),
		WithEnvVariables(env),
		WithShellStartTime(shellStartTime),
	}

	shell, err := NewDevboxShell(d.cfg.Nixpkgs.Commit, opts...)
	if err != nil {
		return err
	}

	shell.UserInitHook = d.cfg.Shell.InitHook.String()
	return shell.Run()
}

func (d *Devbox) RunScript(cmdName string, cmdArgs []string) error {
	ctx, task := trace.NewTask(context.Background(), "devboxRun")
	defer task.End()

	if err := d.ensurePackagesAreInstalled(ctx, ensure); err != nil {
		return err
	}

	if err := d.writeScriptsToFiles(); err != nil {
		return err
	}

	env, err := d.computeNixEnv(ctx)
	if err != nil {
		return err
	}

	var cmdWithArgs []string
	if _, ok := d.cfg.Shell.Scripts[cmdName]; ok {
		// it's a script, so replace the command with the script file's path.
		cmdWithArgs = append([]string{d.scriptPath(d.scriptFilename(cmdName))}, cmdArgs...)
	} else {
		// Arbitrary commands should also run the hooks, so we write them to a file as well. However, if the
		// command args include env variable evaluations, then they'll be evaluated _before_ the hooks run,
		// which we don't want. So, one solution is to write the entire command and its arguments into the
		// file itself, but that may not be great if the variables contain sensitive information. Instead,
		// we save the entire command (with args) into the DEVBOX_RUN_CMD var, and then the script evals it.
		err := d.writeScriptFile(arbitraryCmdFilename, d.scriptBody("eval $DEVBOX_RUN_CMD\n"))
		if err != nil {
			return err
		}
		cmdWithArgs = []string{d.scriptPath(d.scriptFilename(arbitraryCmdFilename))}
		env["DEVBOX_RUN_CMD"] = strings.Join(append([]string{cmdName}, cmdArgs...), " ")
	}

	return nix.RunScript(d.projectDir, strings.Join(cmdWithArgs, " "), env)
}

func (d *Devbox) ListScripts() []string {
	keys := make([]string, len(d.cfg.Shell.Scripts))
	i := 0
	for k := range d.cfg.Shell.Scripts {
		keys[i] = k
		i++
	}
	return keys
}

func (d *Devbox) PrintEnv() (string, error) {
	ctx, task := trace.NewTask(context.Background(), "devboxPrintEnv")
	defer task.End()

	envs, err := d.computeNixEnv(ctx)
	if err != nil {
		return "", err
	}

	return exportify(envs), nil
}

func (d *Devbox) Info(pkg string, markdown bool) error {
	info, hasInfo := nix.PkgInfo(d.cfg.Nixpkgs.Commit, pkg)
	if !hasInfo {
		_, err := fmt.Fprintf(d.writer, "Package %s not found\n", pkg)
		return errors.WithStack(err)
	}
	if _, err := fmt.Fprintf(
		d.writer,
		"%s%s\n",
		lo.Ternary(markdown, "## ", ""),
		info,
	); err != nil {
		return errors.WithStack(err)
	}
	return plugin.PrintReadme(
		pkg,
		d.projectDir,
		d.writer,
		markdown,
	)
}

// GenerateDevcontainer generates devcontainer.json and Dockerfile for vscode run-in-container
// and GitHub Codespaces
func (d *Devbox) GenerateDevcontainer(force bool) error {
	// construct path to devcontainer directory
	devContainerPath := filepath.Join(d.projectDir, ".devcontainer/")
	devContainerJSONPath := filepath.Join(devContainerPath, "devcontainer.json")
	dockerfilePath := filepath.Join(devContainerPath, "Dockerfile")

	// check if devcontainer.json or Dockerfile exist
	filesExist := plansdk.FileExists(devContainerJSONPath) || plansdk.FileExists(dockerfilePath)

	if force || !filesExist {
		// create directory
		err := os.MkdirAll(devContainerPath, os.ModePerm)
		if err != nil {
			return errors.WithStack(err)
		}
		// generate dockerfile
		err = generate.CreateDockerfile(tmplFS, devContainerPath)
		if err != nil {
			return errors.WithStack(err)
		}
		// generate devcontainer.json
		err = generate.CreateDevcontainer(devContainerPath, d.mergedPackages())
		if err != nil {
			return errors.WithStack(err)
		}
	} else {
		return usererr.New(
			"Files devcontainer.json or Dockerfile are already present in .devcontainer/. " +
				"Remove the files or use --force to overwrite them.",
		)
	}
	return nil
}

// GenerateDockerfile generates a Dockerfile that replicates the devbox shell
func (d *Devbox) GenerateDockerfile(force bool) error {
	dockerfilePath := filepath.Join(d.projectDir, "Dockerfile")
	// check if Dockerfile doesn't exist
	filesExist := plansdk.FileExists(dockerfilePath)
	if force || !filesExist {
		// generate dockerfile
		err := generate.CreateDockerfile(tmplFS, d.projectDir)
		if err != nil {
			return errors.WithStack(err)
		}
	} else {
		return usererr.New(
			"Dockerfile is already present in the current directory. " +
				"Remove it or use --force to overwrite it.",
		)
	}

	return nil
}

// GenerateEnvrc generates a .envrc file that makes direnv integration convenient
func (d *Devbox) GenerateEnvrc(force bool, source string) error {
	envrcfilePath := filepath.Join(d.projectDir, ".envrc")
	filesExist := fileutil.Exists(envrcfilePath)
	// confirm .envrc doesn't exist and don't overwrite an existing .envrc
	if force || !filesExist {
		if commandExists("direnv") {
			// prompt for direnv allow
			var result string
			prompt := &survey.Input{
				Message: "Do you want to enable direnv integration for this devbox project? [y/N]",
			}
			err := survey.AskOne(prompt, &result)
			if err != nil {
				return errors.WithStack(err)
			}

			if strings.ToLower(result) == "y" {
				// .envrc file creation
				err := generate.CreateEnvrc(tmplFS, d.projectDir)
				if err != nil {
					return errors.WithStack(err)
				}
				cmd := exec.Command("direnv", "allow")
				err = cmd.Run()
				if err != nil {
					return errors.WithStack(err)
				}
			} else if source == "generate" {
				// .envrc file creation
				err := generate.CreateEnvrc(tmplFS, d.projectDir)
				if err != nil {
					return errors.WithStack(err)
				}
			}
		}
	} else {
		return usererr.New(
			"A .envrc is already present in the current directory. " +
				"Remove it or use --force to overwrite it.",
		)
	}

	return nil
}

// saveCfg writes the config file to the devbox directory.
func (d *Devbox) saveCfg() error {
	cfgPath := filepath.Join(d.projectDir, configFilename)
	return cuecfg.WriteFile(cfgPath, d.cfg)
}

func (d *Devbox) Services() (plugin.Services, error) {
	return plugin.GetServices(d.mergedPackages(), d.projectDir)
}

func (d *Devbox) StartServices(ctx context.Context, serviceNames ...string) error {
	if !IsDevboxShellEnabled() {
		return d.RunScript("devbox", append([]string{"services", "start"}, serviceNames...))
	}
	return services.Start(ctx, d.mergedPackages(), serviceNames, d.projectDir, d.writer)
}

func (d *Devbox) StartProcessManager(
	ctx context.Context,
	processComposeFileOrDir string,
) error {
	svcs, err := d.Services()
	if err != nil {
		return err
	}
	processCompose := services.LookupProcessCompose(d.projectDir, processComposeFileOrDir)
	hasServiceWithProcessCompose := processCompose != ""
	for _, s := range svcs {
		if _, hasComposeYaml := s.ProcessComposeYaml(); hasComposeYaml {
			hasServiceWithProcessCompose = true
			break
		}
	}
	if !hasServiceWithProcessCompose {
		return usererr.New("No services with process-compose.yaml found")
	}
	processComposePath, err := utilityLookPath("process-compose")
	if err != nil {
		fmt.Fprintln(d.writer, "Installing process-compose. This may take a minute but will only happen once.")
		if err = d.addDevboxUtilityPackage("process-compose"); err != nil {
			return err
		}
	}
	if !IsDevboxShellEnabled() {
		args := []string{"services", "manager"}
		if processComposeFileOrDir != "" {
			args = append(args, "--process-compose-file", processComposeFileOrDir)
		}
		return d.RunScript("devbox", args)
	}

	return services.StartProcessManager(ctx, processComposePath, svcs, processCompose)
}

func (d *Devbox) StopServices(ctx context.Context, serviceNames ...string) error {
	if !IsDevboxShellEnabled() {
		return d.RunScript("devbox", append([]string{"services", "stop"}, serviceNames...))
	}
	return services.Stop(ctx, d.mergedPackages(), serviceNames, d.projectDir, d.writer)
}

func (d *Devbox) generateShellFiles() error {
	plan, err := d.ShellPlan()
	if err != nil {
		return err
	}
	return generateForShell(d.projectDir, plan, d.pluginManager)
}

// computeNixEnv computes the set of environment variables that define a Devbox
// environment. The "devbox run" and "devbox shell" commands source these
// variables into a shell before executing a command or showing an interactive
// prompt.
//
// The process for building the environment involves layering sets of
// environment variables on top of each other, with each layer overwriting any
// duplicate keys from the previous:
//
//  1. Copy variables from the current environment except for those in
//     ignoreCurrentEnvVar, such as PWD and SHELL.
//  2. Copy variables from "nix print-dev-env" except for those in
//     ignoreDevEnvVar, such as TMPDIR and HOME.
//  3. Copy variables from Devbox plugins.
//  4. Set PATH to the concatenation of the PATHs from step 3, step 2, and
//     step 1 (in that order).
//
// The final result is a set of environment variables where Devbox plugins have
// the highest priority, then Nix environment variables, and then variables
// from the current environment. Similarly, the PATH gives Devbox plugin
// binaries the highest priority, then Nix packages, and then non-Nix
// programs.
//
// Note that the shellrc.tmpl template (which sources this environment) does
// some additional processing. The computeNixEnv environment won't necessarily
// represent the final "devbox run" or "devbox shell" environments.
func (d *Devbox) computeNixEnv(ctx context.Context) (map[string]string, error) {
	defer trace.StartRegion(ctx, "computeNixEnv").End()

	currentEnv := os.Environ()
	env := make(map[string]string, len(currentEnv))
	for _, kv := range currentEnv {
		key, val, found := strings.Cut(kv, "=")
		if !found {
			return nil, errors.Errorf("expected \"=\" in keyval: %s", kv)
		}
		if ignoreCurrentEnvVar[key] {
			continue
		}
		env[key] = val
	}
	currentEnvPath := env["PATH"]
	debug.Log("current environment PATH is: %s", currentEnvPath)
	// Use the original path, if available. If not available, set it for future calls.
	// See https://github.com/jetpack-io/devbox/issues/687
	originalPath, ok := env["DEVBOX_OG_PATH"]
	if !ok {
		env["DEVBOX_OG_PATH"] = currentEnvPath
		originalPath = currentEnvPath
	}

	vaf, err := nix.PrintDevEnv(ctx, d.nixShellFilePath(), d.nixFlakesFilePath())
	if err != nil {
		return nil, err
	}

	// Add environment variables from "nix print-dev-env" except for a few
	// special ones we need to ignore.
	for key, val := range vaf.Variables {
		// We only care about "exported" because the var and array types seem to only be used by nix-defined
		// functions that we don't need (like genericBuild). For reference, each type translates to bash as follows:
		// var: export VAR=VAL
		// exported: export VAR=VAL
		// array: declare -a VAR=('VAL1' 'VAL2' )
		if val.Type != "exported" {
			continue
		}

		// SSL_CERT_FILE is a special-case. We only ignore it if it's
		// set to a specific value. This emulates the behavior of
		// "nix develop".
		if key == "SSL_CERT_FILE" && val.Value.(string) == "/no-cert-file.crt" {
			continue
		}

		// Certain variables get set to invalid values after Nix builds
		// the shell environment. For example, HOME=/homeless-shelter
		// and TMPDIR points to a missing directory. We want to ignore
		// those values and just use the values from the current
		// environment instead.
		if ignoreDevEnvVar[key] {
			continue
		}

		env[key] = val.Value.(string)
	}

	// These variables are only needed for shell, but we include them here in the computed env
	// for both shell and run in order to be as identical as possible.
	env["__ETC_PROFILE_NIX_SOURCED"] = "1" // Prevent user init file from loading nix profiles
	env["DEVBOX_SHELL_ENABLED"] = "1"      // Used to determine whether we're inside a shell (e.g. to prevent shell inception)

	debug.Log("nix environment PATH is: %s", env)

	// Add any vars defined in plugins.
<<<<<<< HEAD
	// TODO: Now that we have bin wrappers, this may can eventually be removed.
	// We still need to be able to add env variables to non-service binaries
	// (e.g. ruby). This would involve understanding what binaries are associated
	// to a given plugin.
	pluginEnv, err := plugin.Env(d.packages(), d.projectDir, env)
=======
	pluginEnv, err := plugin.Env(d.mergedPackages(), d.projectDir, env)
>>>>>>> d34266ba
	if err != nil {
		return nil, err
	}

	addEnvOnce(env, pluginEnv)

	if err = wrapnix.CreateWrappers(d); err != nil {
		return nil, err
	}

	// Prepend virtenv bin path first so user can override it if needed
	env["PATH"] = JoinPathLists(d.virtenvBinPath(), env["PATH"])

	// Include env variables in devbox.json
	if featureflag.EnvConfig.Enabled() {
		addEnvOnce(env, d.configEnvs(env))
	}

	nixEnvPath := env["PATH"]
	debug.Log("PATH after plugins and config is: %s", nixEnvPath)

	env["PATH"] = JoinPathLists(nixEnvPath, originalPath)
	debug.Log("computed environment PATH is: %s", env["PATH"])

	d.setCommonHelperEnvVars(env)

	return env, nil
}

// writeScriptsToFiles writes scripts defined in devbox.json into files inside .devbox/gen/scripts.
// Scripts (and hooks) are persisted so that we can easily call them from devbox run (inside or outside shell).
func (d *Devbox) writeScriptsToFiles() error {
	err := os.MkdirAll(filepath.Join(d.projectDir, scriptsDir), 0755) // Ensure directory exists.
	if err != nil {
		return errors.WithStack(err)
	}

	// Read dir contents before writing, so we can clean up later.
	entries, err := os.ReadDir(filepath.Join(d.projectDir, scriptsDir))
	if err != nil {
		return errors.WithStack(err)
	}

	// Write all hooks to a file.
	written := map[string]struct{}{} // set semantics; value is irrelevant
	pluginHooks, err := plugin.InitHooks(d.mergedPackages(), d.projectDir)
	if err != nil {
		return errors.WithStack(err)
	}
	hooks := strings.Join(append([]string{d.cfg.Shell.InitHook.String()}, pluginHooks...), "\n\n")
	// always write it, even if there are no hooks, because scripts will source it.
	err = d.writeScriptFile(hooksFilename, hooks)
	if err != nil {
		return errors.WithStack(err)
	}
	written[d.scriptFilename(hooksFilename)] = struct{}{}

	// Write scripts to files.
	for name, body := range d.cfg.Shell.Scripts {
		err = d.writeScriptFile(name, d.scriptBody(body.String()))
		if err != nil {
			return errors.WithStack(err)
		}
		written[d.scriptFilename(name)] = struct{}{}
	}

	// Delete any files that weren't written just now.
	for _, entry := range entries {
		if _, ok := written[entry.Name()]; !ok && !entry.IsDir() {
			err := os.Remove(d.scriptPath(entry.Name()))
			if err != nil {
				debug.Log("failed to clean up script file %s, error = %s", entry.Name(), err) // no need to fail run
			}
		}
	}

	return nil
}

func (d *Devbox) writeScriptFile(name string, body string) (err error) {
	script, err := os.Create(d.scriptPath(d.scriptFilename(name)))
	if err != nil {
		return errors.WithStack(err)
	}
	defer func() {
		cerr := script.Close()
		if err == nil {
			err = cerr
		}
	}()
	err = script.Chmod(0755)
	if err != nil {
		return errors.WithStack(err)
	}
	_, err = script.WriteString(body)
	return errors.WithStack(err)
}

func (d *Devbox) scriptPath(filename string) string {
	return filepath.Join(d.projectDir, scriptsDir, filename)
}

func (d *Devbox) scriptFilename(scriptName string) string {
	return scriptName + ".sh"
}

func (d *Devbox) scriptBody(body string) string {
	return fmt.Sprintf(". %s\n\n%s", d.scriptPath(d.scriptFilename(hooksFilename)), body)
}

func (d *Devbox) nixShellFilePath() string {
	return filepath.Join(d.projectDir, ".devbox/gen/shell.nix")
}

func (d *Devbox) nixFlakesFilePath() string {
	return filepath.Join(d.projectDir, ".devbox/gen/flake/flake.nix")
}

// mergedPackages returns the list of packages to be installed in the nix shell as
// specified by config and globals. It maintains the order of mergedPackages
// as specified by Config.Packages() (higher priority first)
func (d *Devbox) mergedPackages() []string {
	return d.cfg.Packages(d.writer)
}

func (d *Devbox) localPackages() []string {
	return d.cfg.RawPackages
}

func (d *Devbox) globalPackages() []string {
	dataPath, err := GlobalDataPath()
	if err != nil {
		ux.Ferror(d.writer, "unable to get devbox global data path: %s\n", err)
		return []string{}
	}
	global, err := readConfig(filepath.Join(dataPath, "devbox.json"))
	if err != nil {
		return []string{}
	}
	return global.RawPackages
}

func (d *Devbox) globalCommitHash() string {
	dataPath, err := GlobalDataPath()
	if err != nil {
		ux.Ferror(d.writer, "unable to get devbox global data path: %s\n", err)
		return ""
	}
	global, err := readConfig(filepath.Join(dataPath, "devbox.json"))
	if err != nil {
		return ""
	}
	return global.Nixpkgs.Commit
}

// configEnvs takes the computed env variables (nix + plugin) and adds env
// variables defined in Config. It also parses variables in config
// that are referenced by $VAR or ${VAR} and replaces them with
// their value in the computed env variables. Note, this doesn't
// allow env variables from outside the shell to be referenced so
// no leaked variables are caused by this function.
func (d *Devbox) configEnvs(computedEnv map[string]string) map[string]string {
	return conf.OSExpandEnvMap(d.cfg.Env, d.ProjectDir(), computedEnv)
}

// Move to a utility package?
func IsDevboxShellEnabled() bool {
	inDevboxShell, _ := strconv.ParseBool(os.Getenv("DEVBOX_SHELL_ENABLED"))
	return inDevboxShell
}

func commandExists(command string) bool {
	_, err := exec.LookPath(command)
	return err == nil
}

// ignoreCurrentEnvVar contains environment variables that Devbox should remove
// from the slice of [os.Environ] variables before sourcing them. These are
// variables that are set automatically by a new shell.
var ignoreCurrentEnvVar = map[string]bool{
	// Devbox may change the working directory of the shell, so using the
	// original PWD and OLDPWD would be wrong.
	"PWD":    true,
	"OLDPWD": true,

	// SHLVL is the number of nested shells. Copying it would give the
	// Devbox shell the same level as the parent shell.
	"SHLVL": true,

	// The parent shell isn't guaranteed to be the same as the Devbox shell.
	"SHELL": true,

	// The "_" variable is read-only, so we ignore it to avoid attempting to write it later.
	"_": true,
}

// ignoreDevEnvVar contains environment variables that Devbox should remove from
// the slice of [Devbox.PrintDevEnv] variables before sourcing them.
//
// This list comes directly from the "nix develop" source:
// https://github.com/NixOS/nix/blob/f08ad5bdbac02167f7d9f5e7f9bab57cf1c5f8c4/src/nix/develop.cc#L257-L275
var ignoreDevEnvVar = map[string]bool{
	"BASHOPTS":           true,
	"HOME":               true,
	"NIX_BUILD_TOP":      true,
	"NIX_ENFORCE_PURITY": true,
	"NIX_LOG_FD":         true,
	"NIX_REMOTE":         true,
	"PPID":               true,
	"SHELL":              true,
	"SHELLOPTS":          true,
	"TEMP":               true,
	"TEMPDIR":            true,
	"TERM":               true,
	"TMP":                true,
	"TMPDIR":             true,
	"TZ":                 true,
	"UID":                true,
}

// setCommonHelperEnvVars sets environment variables that are required by some
// common setups (e.g. gradio, rust)
func (d *Devbox) setCommonHelperEnvVars(env map[string]string) {
	env["LD_LIBRARY_PATH"] = filepath.Join(d.projectDir, nix.ProfilePath, "lib") + ":" + env["LD_LIBRARY_PATH"]
	env["LIBRARY_PATH"] = filepath.Join(d.projectDir, nix.ProfilePath, "lib") + ":" + env["LIBRARY_PATH"]
}

func (d *Devbox) virtenvBinPath() string {
	return filepath.Join(d.projectDir, plugin.VirtenvBinPath)
}<|MERGE_RESOLUTION|>--- conflicted
+++ resolved
@@ -34,11 +34,8 @@
 	"go.jetpack.io/devbox/internal/plugin"
 	"go.jetpack.io/devbox/internal/services"
 	"go.jetpack.io/devbox/internal/telemetry"
-<<<<<<< HEAD
+	"go.jetpack.io/devbox/internal/ux"
 	"go.jetpack.io/devbox/internal/wrapnix"
-=======
-	"go.jetpack.io/devbox/internal/ux"
->>>>>>> d34266ba
 )
 
 const (
@@ -548,15 +545,11 @@
 	debug.Log("nix environment PATH is: %s", env)
 
 	// Add any vars defined in plugins.
-<<<<<<< HEAD
 	// TODO: Now that we have bin wrappers, this may can eventually be removed.
 	// We still need to be able to add env variables to non-service binaries
 	// (e.g. ruby). This would involve understanding what binaries are associated
 	// to a given plugin.
-	pluginEnv, err := plugin.Env(d.packages(), d.projectDir, env)
-=======
 	pluginEnv, err := plugin.Env(d.mergedPackages(), d.projectDir, env)
->>>>>>> d34266ba
 	if err != nil {
 		return nil, err
 	}
