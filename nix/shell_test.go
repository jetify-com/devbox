--- conflicted
+++ resolved
@@ -48,16 +48,12 @@
 
 	for _, test := range tests {
 		t.Run(test.name, func(t *testing.T) {
-<<<<<<< HEAD
 			s := &Shell{
 				userShellrcPath: test.shellrcPath,
 				UserInitHook:    test.hook,
 				welcomeMessage:  "Welcome to the devbox!",
 			}
-			gotPath, err := s.writeDevboxShellrc(test.env)
-=======
-			gotPath, err := writeDevboxShellrc(test.shellrcPath, test.hook)
->>>>>>> a5dbdd80
+			gotPath, err := s.writeDevboxShellrc()
 			if err != nil {
 				t.Fatal("Got writeDevboxShellrc error:", err)
 			}
