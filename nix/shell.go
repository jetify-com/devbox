--- conflicted
+++ resolved
@@ -141,7 +141,6 @@
 // execCommand is a command that replaces the current shell with s. This is what
 // Run sets the nix-shell --command flag to.
 func (s *Shell) execCommand() string {
-<<<<<<< HEAD
 	// We exec env, which will then exec the shell. This lets us set
 	// additional environment variables before any of the shell's init
 	// scripts run.
@@ -164,9 +163,6 @@
 	// Create a devbox shellrc file that runs the user's shellrc + the shell
 	// hook in devbox.json.
 	shellrc, err := writeDevboxShellrc(s.userShellrcPath, s.UserInitHook)
-=======
-	shellrc, err := writeDevboxShellrc(s.userShellrcPath, s.UserInitHook, os.Environ())
->>>>>>> 9784e401
 	if err != nil {
 		// Fall back to just launching the shell without a custom
 		// shellrc.
@@ -182,22 +178,11 @@
 	)
 	switch s.name {
 	case shBash:
-<<<<<<< HEAD
 		extraArgs = []string{"--rcfile", fmt.Sprintf(`"%s"`, shellrc)}
 	case shZsh:
 		extraEnv = []string{fmt.Sprintf(`"ZDOTDIR=%s"`, filepath.Dir(shellrc))}
-
 	case shKsh, shPosix:
 		extraEnv = []string{fmt.Sprintf(`"ENV=%s"`, shellrc)}
-=======
-		return fmt.Sprintf(`exec %s --rcfile "%s"`, s.binPath, shellrc)
-	case shZsh:
-		return fmt.Sprintf(`exec /usr/bin/env ZDOTDIR="%s" %s`, filepath.Dir(shellrc), s.binPath)
-	case shKsh, shPosix:
-		return fmt.Sprintf(`exec /usr/bin/env ENV="%s" %s`, shellrc, s.binPath)
-	default:
-		return "exec " + s.binPath
->>>>>>> 9784e401
 	}
 	args = append(args, extraEnv...)
 	args = append(args, s.binPath)
@@ -205,11 +190,7 @@
 	return strings.Join(args, " ")
 }
 
-<<<<<<< HEAD
 func writeDevboxShellrc(userShellrcPath string, userHook string) (path string, err error) {
-=======
-func writeDevboxShellrc(userShellrcPath string, userHook string, env []string) (path string, err error) {
->>>>>>> 9784e401
 	if userShellrcPath == "" {
 		// If this happens, then there's a bug with how we detect shells
 		// and their shellrc paths. If the shell is unknown or we can't
@@ -232,18 +213,6 @@
 		userShellrc = []byte{}
 	}
 
-<<<<<<< HEAD
-=======
-	var envPath []string
-	for _, kv := range env {
-		key, val, _ := strings.Cut(kv, "=")
-		if key == "PATH" {
-			envPath = filepath.SplitList(val)
-			break
-		}
-	}
-
->>>>>>> 9784e401
 	// If the user already has a shellrc file, then give the devbox shellrc
 	// file the same name. Otherwise, use an arbitrary name of "shellrc".
 	shellrcName := "shellrc"
@@ -263,13 +232,10 @@
 	}()
 
 	err = shellrcTmpl.Execute(shellrcf, struct {
-		Paths            []string
 		OriginalInit     string
 		OriginalInitPath string
 		UserHook         string
-		Locale           []string
 	}{
-		Paths:            envPath,
 		OriginalInit:     string(bytes.TrimSpace(userShellrc)),
 		OriginalInitPath: filepath.Clean(userShellrcPath),
 		UserHook:         strings.TrimSpace(userHook),
